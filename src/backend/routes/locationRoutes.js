--- conflicted
+++ resolved
@@ -351,8 +351,6 @@
  */
 router.get('/:location_id/complete', locationController.getLocationCompleteInfo);
 
-<<<<<<< HEAD
-=======
 /**
  * @swagger
  * /locations/dashboard/manager:
@@ -407,7 +405,6 @@
  *             schema:
  *               $ref: '#/components/schemas/Error'
  */
->>>>>>> e51358b6
 // Rotte protette - Dashboard manager
 router.get('/dashboard/manager', 
     authMiddleware.protect, 
