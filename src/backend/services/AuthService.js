const jwt = require('jsonwebtoken');
const User = require('../models/User');
const AppError = require('../utils/AppError');

class AuthService {
    /**
     * Registra un nuovo utente
     * @param {Object} userData - Dati dell'utente
     * @returns {Promise<Object>} - Token e dati utente
     */
    static async register(userData) {
        // Crea utente usando il model
        const user = await User.create(userData);

        // Se l'utente ha richiesto di essere manager, non generiamo il token
        // perché non può fare login finché non viene approvato
        if (user.manager_request_pending) {
            return {
                token: null,
                user: user.toJSON(),
                message: 'Registrazione completata. La tua richiesta per diventare manager è stata inviata all\'amministratore. Non potrai effettuare il login fino all\'approvazione.',
                canLogin: false
            };
        }

        // Genera token per utenti normali
        const token = this.generateToken(user);

        return {
            token,
            user: user.toJSON(),
            canLogin: true
        };
    }

    /**
     * Effettua login utente
     * @param {string} email - Email utente
     * @param {string} password - Password utente
     * @returns {Promise<Object>} - Token e dati utente
     */
    static async login(email, password) {
        // Validazione input
        if (!email || !password) {
            throw AppError.badRequest('Email e password sono obbligatori');
        }

        // Trova utente per email
        const user = await User.findByEmail(email);
        if (!user) {
            throw AppError.invalidCredentials();
        }

        // Verifica password (normale o temporanea)
        const passwordCheck = await user.verifyPasswordForLogin(password);
        
        if (!passwordCheck.isValid) {
            if (passwordCheck.managerRequestPending) {
                throw AppError.forbidden(passwordCheck.message);
            }
            if (passwordCheck.expired) {
                throw AppError.badRequest('Password temporanea scaduta. Richiedi un nuovo reset password');
            }
            throw AppError.invalidCredentials();
        }

        // Genera token
        const token = this.generateToken(user);

        return {
            token,
            user: user.toJSON(),
            requiresPasswordReset: passwordCheck.requiresReset
        };
    }

    /**
     * Verifica e decodifica token JWT
     * @param {string} token - Token JWT
     * @returns {Promise<User>} - Utente autenticato
     */
    static async verifyToken(token) {
        try {
            // Verifica token
            const decoded = jwt.verify(token, process.env.JWT_SECRET);

            // Trova utente nel database
            const user = await User.findById(decoded.id);
            if (!user) {
                throw AppError.unauthorized('L\'utente non esiste più');
            }

            return user;
        } catch (error) {
            if (error.name === 'JsonWebTokenError') {
                throw AppError.tokenInvalid();
            }
            if (error.name === 'TokenExpiredError') {
                throw AppError.tokenExpired();
            }
            throw error;
        }
    }

    /**
     * Genera token JWT per utente
     * @param {User} user - Istanza utente
     * @returns {string} - Token JWT
     */
    static generateToken(user) {
        const payload = {
            id: user.user_id,
            role: user.role,
            email: user.email
        };

        return jwt.sign(
            payload,
            process.env.JWT_SECRET,
            { 
                expiresIn: process.env.JWT_EXPIRES_IN || '24h',
                issuer: 'coworkspace-api',
                audience: 'coworkspace-users'
            }
        );
    }

    /**
     * Genera refresh token (per implementazione futura)
     * @param {User} user - Istanza utente
     * @returns {string} - Refresh token
     */
    static generateRefreshToken(user) {
        const payload = {
            id: user.user_id,
            type: 'refresh'
        };

        return jwt.sign(
            payload,
            process.env.JWT_REFRESH_SECRET || process.env.JWT_SECRET,
            { 
                expiresIn: '7d',
                issuer: 'coworkspace-api',
                audience: 'coworkspace-refresh'
            }
        );
    }

    /**
     * Estrae token dal header Authorization
     * @param {Object} req - Request object
     * @returns {string|null} - Token estratto o null
     */
    static extractTokenFromRequest(req) {
        // Bearer token nell'header Authorization
        if (req.headers.authorization && req.headers.authorization.startsWith('Bearer ')) {
            return req.headers.authorization.split(' ')[1];
        }

        // Token nei cookies (per future implementazioni web)
        if (req.cookies && req.cookies.jwt) {
            return req.cookies.jwt;
        }

        return null;
    }

    /**
     * Middleware per autenticazione
     * @param {Object} req - Request object
     * @param {Object} res - Response object
     * @param {Function} next - Next middleware
     */
    static async authenticate(req, res, next) {
        try {
            // Estrai token
            const token = this.extractTokenFromRequest(req);
            if (!token) {
                throw AppError.unauthorized('Token di accesso mancante');
            }

            // Verifica token e ottieni utente
            const user = await this.verifyToken(token);

            // Aggiungi utente alla request
            req.user = user;
            next();
        } catch (error) {
            next(error);
        }
    }

    /**
     * Middleware per autorizzazione basata su ruoli
     * @param {...string} allowedRoles - Ruoli autorizzati
     * @returns {Function} - Middleware function
     */
    static authorize(...allowedRoles) {
        return (req, res, next) => {
            try {
                if (!req.user) {
                    throw AppError.unauthorized('Utente non autenticato');
                }

                if (!req.user.hasAnyRole(allowedRoles)) {
                    throw AppError.forbidden('Non hai il permesso per accedere a questa risorsa');
                }

                next();
            } catch (error) {
                next(error);
            }
        };
    }

    /**
     * Middleware per verificare che l'utente possa accedere solo alle proprie risorse
     * @param {string} userIdParam - Nome del parametro contenente l'ID utente
     * @returns {Function} - Middleware function
     */
    static restrictToOwner(userIdParam = 'userId') {
        return (req, res, next) => {
            try {
                if (!req.user) {
                    throw AppError.unauthorized('Utente non autenticato');
                }

                const resourceUserId = parseInt(req.params[userIdParam]);
                
                // Admin può accedere a tutto
                if (req.user.hasRole('admin')) {
                    return next();
                }

                // Verifica che l'utente acceda solo alle proprie risorse
                if (req.user.user_id !== resourceUserId) {
                    throw AppError.forbidden('Non puoi accedere a risorse di altri utenti');
                }

                next();
            } catch (error) {
                next(error);
            }
        };
    }

    /**
     * Logout utente (per future implementazioni con blacklist token)
     * @param {string} token - Token da invalidare
     * @returns {Promise<boolean>} - True se logout riuscito
     */
    static async logout(token) {
        // TODO: Implementare blacklist token se necessario
        // Per ora, il logout avviene solo lato client rimuovendo il token
        return true;
    }

    /**
     * Cambia password utente autenticato
     * @param {User} user - Utente autenticato
     * @param {string} currentPassword - Password attuale
     * @param {string} newPassword - Nuova password
     * @returns {Promise<boolean>} - True se cambio riuscito
     */
    static async changePassword(user, currentPassword, newPassword) {
        return await user.changePassword(currentPassword, newPassword);
    }

    /**
     * Aggiorna profilo utente autenticato
     * @param {User} user - Utente autenticato
     * @param {Object} updateData - Dati da aggiornare
     * @returns {Promise<User>} - Utente aggiornato
     */
    static async updateProfile(user, updateData) {
        return await user.updateProfile(updateData);
    }

    /**
     * Richiede reset password (password dimenticata)
     * @param {string} email - Email utente
     * @returns {Promise<Object>} - Dati per l'invio email
     */
    static async requestPasswordReset(email) {
        if (!email) {
            throw AppError.badRequest('Email è obbligatoria');
        }

        // Trova utente per email
        const user = await User.findByEmail(email);
        if (!user) {
            // Per sicurezza, non rivelare se l'email esiste o meno
            return { success: true, message: 'Se l\'email è registrata, riceverai le istruzioni per il reset' };
        }

        // Genera password temporanea
        const tempPassword = await user.generateTemporaryPassword();

        return {
            success: true,
            user: user.toJSON(),
            tempPassword: tempPassword,
            message: 'Password temporanea generata con successo'
        };
    }

    /**
     * Imposta flag reset password (da profilo utente)
     * @param {User} user - Utente autenticato
     * @returns {Promise<Object>} - Risultato operazione
     */
    static async initiatePasswordChange(user) {
        await user.requirePasswordReset();
        
        return {
            success: true,
            user: user.toJSON(),
            message: 'Richiesta cambio password impostata. Verrai reindirizzato al cambio password'
        };
    }

    /**
     * Cambia password durante reset
     * @param {User} user - Utente autenticato
     * @param {string} currentPassword - Password attuale o temporanea
     * @param {string} newPassword - Nuova password
     * @returns {Promise<boolean>} - True se cambio riuscito
     */
    static async changePasswordOnReset(user, currentPassword, newPassword) {
        return await user.changePasswordOnReset(currentPassword, newPassword);
    }

    /**
     * Ottieni utente per ID
     * @param {number} userId - ID dell'utente
     * @returns {Promise<User|null>} - Utente trovato o null
     */
    static async getUserById(userId) {
        return await User.findById(userId);
    }

    /**
     * Verifica se un'email è già registrata
     * @param {string} email - Email da verificare
     * @returns {Promise<boolean>} - True se email esiste
     */
    static async checkEmailExists(email) {
        if (!email) {
            throw AppError.badRequest('Email è obbligatoria');
        }

        // Validazione formato email
        User.validateEmail(email);

        const user = await User.findByEmail(email);
        return user !== null;
    }

    /**
     * Cerca utenti per email (ricerca parziale)
     * @param {string} emailPattern - Pattern email da cercare
     * @param {number} limit - Limite risultati
     * @returns {Promise<Array>} - Array di utenti trovati
     */
    static async searchUsersByEmail(emailPattern, limit = 10) {
        if (!emailPattern || emailPattern.length < 3) {
            throw AppError.badRequest('Pattern email deve contenere almeno 3 caratteri');
        }

        return await User.searchByEmail(emailPattern, limit);
    }

    static async updateFcmToken(userId, fcmToken) {
        if (!userId || !fcmToken) {
            throw AppError.badRequest('ID utente e token FCM sono obbligatori');
        }

        const user = await User.findById(userId);
        if (!user) {
            throw AppError.notFound('Utente non trovato');
        }

        user.fcm_token = fcmToken;
        await User.updateFcmToken(user);

        return user;
    }
<<<<<<< HEAD
=======

    /**
     * Ottieni tutti gli utenti con filtri (solo per admin)
     * @param {Object} filters - Filtri di ricerca
     * @returns {Promise<Array>} - Lista utenti
     */
    static async getAllUsers(filters = {}) {
        try {
            const whereConditions = [];
            const params = [];
            let paramIndex = 1;

            // Filtro per ruolo
            if (filters.role) {
                whereConditions.push(`role = $${paramIndex}`);
                params.push(filters.role);
                paramIndex++;
            }

            // Filtro per email (ricerca parziale)
            if (filters.email) {
                whereConditions.push(`LOWER(email) LIKE LOWER($${paramIndex})`);
                params.push(`%${filters.email}%`);
                paramIndex++;
            }

            // Filtro per nome (ricerca parziale)
            if (filters.name) {
                whereConditions.push(`(LOWER(name) LIKE LOWER($${paramIndex}) OR LOWER(surname) LIKE LOWER($${paramIndex}))`);
                params.push(`%${filters.name}%`);
                paramIndex++;
            }

            // Filtro per location (per manager)
            if (filters.location_id) {
                whereConditions.push(`location_id = $${paramIndex}`);
                params.push(filters.location_id);
                paramIndex++;
            }

            let query = `
                SELECT user_id, name, surname, email, role, location_id, created_at, updated_at,
                       manager_request_pending, manager_request_date
                FROM users
            `;

            if (whereConditions.length > 0) {
                query += ` WHERE ${whereConditions.join(' AND ')}`;
            }

            // Ordinamento
            let orderBy = 'created_at DESC'; // Default

            if (filters.sort_by) {
                switch (filters.sort_by) {
                    case 'name_asc':
                        orderBy = 'name ASC, surname ASC';
                        break;
                    case 'name_desc':
                        orderBy = 'name DESC, surname DESC';
                        break;
                    case 'email_asc':
                        orderBy = 'email ASC';
                        break;
                    case 'email_desc':
                        orderBy = 'email DESC';
                        break;
                    case 'role_asc':
                        orderBy = 'role ASC, name ASC';
                        break;
                    case 'role_desc':
                        orderBy = 'role DESC, name ASC';
                        break;
                    case 'created_asc':
                        orderBy = 'created_at ASC';
                        break;
                    case 'created_desc':
                    default:
                        orderBy = 'created_at DESC';
                        break;
                }
            }

            query += ` ORDER BY ${orderBy}`;

            // Limite risultati se specificato
            if (filters.limit && parseInt(filters.limit) > 0) {
                query += ` LIMIT ${parseInt(filters.limit)}`;
            }

            return await User.query(query, params);
        } catch (error) {
            throw AppError.database('Errore nel recupero utenti');
        }
    }

    /**
     * Aggiorna ruolo utente (solo per admin)
     * @param {number} userId - ID dell'utente
     * @param {string} newRole - Nuovo ruolo
     * @param {Object} adminUser - Utente admin che effettua l'operazione
     * @returns {Promise<Object>} - Utente aggiornato
     */
    static async updateUserRole(userId, newRole, adminUser) {
        if (adminUser.role !== 'admin') {
            throw AppError.forbidden('Solo gli admin possono modificare i ruoli');
        }

        const validRoles = ['user', 'manager', 'admin'];
        if (!validRoles.includes(newRole)) {
            throw AppError.badRequest(`Ruolo non valido. Valori ammessi: ${validRoles.join(', ')}`);
        }

        try {
            const user = await User.findById(userId);
            if (!user) {
                throw AppError.notFound('Utente non trovato');
            }

            // Aggiorna ruolo
            const query = `
                UPDATE users 
                SET role = $1, updated_at = CURRENT_TIMESTAMP
                WHERE user_id = $2
                RETURNING *
            `;

            const result = await User.query(query, [newRole, userId]);
            return result[0];
        } catch (error) {
            if (error instanceof AppError) throw error;
            throw AppError.database('Errore nell\'aggiornamento ruolo utente');
        }
    }

    /**
     * Ottieni tutte le richieste manager pending (solo admin)
     * @param {Object} adminUser - Utente admin che effettua l'operazione
     * @returns {Promise<Array>} - Lista delle richieste pending
     */
    static async getPendingManagerRequests(adminUser) {
        if (adminUser.role !== 'admin') {
            throw AppError.forbidden('Solo gli admin possono visualizzare le richieste manager');
        }

        return await User.getPendingManagerRequests();
    }

    /**
     * Approva richiesta manager (solo admin)
     * @param {number} userId - ID dell'utente da promuovere
     * @param {Object} adminUser - Utente admin che effettua l'operazione
     * @returns {Promise<Object>} - Utente aggiornato
     */
    static async approveManagerRequest(userId, adminUser) {
        if (adminUser.role !== 'admin') {
            throw AppError.forbidden('Solo gli admin possono approvare le richieste manager');
        }

        return await User.approveManagerRequest(userId);
    }

    /**
     * Rifiuta richiesta manager (solo admin)
     * @param {number} userId - ID dell'utente
     * @param {Object} adminUser - Utente admin che effettua l'operazione
     * @returns {Promise<Object>} - Utente aggiornato
     */
    static async rejectManagerRequest(userId, adminUser) {
        if (adminUser.role !== 'admin') {
            throw AppError.forbidden('Solo gli admin possono rifiutare le richieste manager');
        }

        return await User.rejectManagerRequest(userId);
    }

    /**
     * Ottieni dashboard completa per utente normale
     * @param {number} userId - ID dell'utente
     * @returns {Promise<Object>} - Dati dashboard
     */
    static async getUserDashboard(userId) {
        return await User.getDashboard(userId);
    }

    /**
     * Ottieni dashboard completa per manager
     * @param {number} managerId - ID del manager
     * @returns {Promise<Object>} - Dati dashboard manager
     */
    static async getManagerDashboard(managerId) {
        return await User.getManagerDashboard(managerId);
    }
>>>>>>> e51358b6
}

module.exports = AuthService;<|MERGE_RESOLUTION|>--- conflicted
+++ resolved
@@ -386,8 +386,6 @@
 
         return user;
     }
-<<<<<<< HEAD
-=======
 
     /**
      * Ottieni tutti gli utenti con filtri (solo per admin)
@@ -581,7 +579,6 @@
     static async getManagerDashboard(managerId) {
         return await User.getManagerDashboard(managerId);
     }
->>>>>>> e51358b6
 }
 
 module.exports = AuthService;