// src/backend/models/Booking.js
const pool = require('../config/db');
const AppError = require('../utils/AppError');

/**
 * Model per gestire le prenotazioni degli spazi di co-working
 * Supporta prenotazioni multi-giorno con datetime completi
 */
class Booking {
    constructor(data) {
        this.booking_id = data.booking_id;
        this.user_id = data.user_id;
        this.space_id = data.space_id;
        this.start_datetime = data.start_datetime;
        this.end_datetime = data.end_datetime;
        this.total_hours = data.total_hours;
        this.total_price = data.total_price;
        this.status = data.status || 'pending';
        this.payment_status = data.payment_status || 'pending';
        this.notes = data.notes;
        this.created_at = data.created_at;
        
        // Campi enriched dai JOIN
        this.user_name = data.user_name;
        this.user_surname = data.user_surname;
        this.user_email = data.user_email;
        this.space_name = data.space_name;
        this.location_name = data.location_name;
        this.location_address = data.location_address;
        
        // Campi calcolati per comodità
        this.booking_date = data.start_datetime ? new Date(data.start_datetime).toISOString().split('T')[0] : null;
        this.duration_days = this.calculateDurationDays();
    }

    /**
     * Calcola la durata in giorni della prenotazione
     * @returns {number} - Numero di giorni (inclusi parziali)
     */
    calculateDurationDays() {
        if (!this.start_datetime || !this.end_datetime) return 0;
        
        const start = new Date(this.start_datetime);
        const end = new Date(this.end_datetime);
        const diffTime = Math.abs(end - start);
        const diffDays = Math.ceil(diffTime / (1000 * 60 * 60 * 24));
        
        return diffDays;
    }

    // ============================================================================
    // CRUD OPERATIONS
    // ============================================================================

    /**
     * Crea una nuova prenotazione
     * @param {Object} bookingData - Dati della prenotazione
     * @returns {Promise<Booking>} - Prenotazione creata
     */
    static async create(bookingData) {
        const {
            user_id, space_id, start_datetime, end_datetime,
            total_price, status = 'pending', payment_status = 'pending', notes
        } = bookingData;

        // Validazione dati obbligatori
        this.validateBookingData(bookingData);

        // Verifica disponibilità prima di creare (con orari di apertura)
        const Space = require('./Space');
        const availabilityCheck = await Space.checkAvailabilityWithSchedule(
            space_id, start_datetime, end_datetime
        );
        
        if (!availabilityCheck.available) {
            throw AppError.conflict(availabilityCheck.message, {
                reason: availabilityCheck.reason,
                details: availabilityCheck
            });
        }

        try {
            const query = `
                INSERT INTO bookings (
                    user_id, space_id, start_datetime, end_datetime,
                    total_price, status, payment_status, notes
                ) VALUES ($1, $2, $3, $4, $5, $6, $7, $8)
                RETURNING *
            `;
            
            const values = [
                user_id, space_id, start_datetime, end_datetime,
                total_price, status, payment_status, notes
            ];

            const result = await pool.query(query, values);
            const booking = new Booking(result.rows[0]);
            
            // Ottieni i dettagli completi
            return await this.findById(booking.booking_id);
        } catch (error) {
            if (error.code === '23503') { // Foreign key violation
                if (error.constraint?.includes('user_id')) {
                    throw AppError.badRequest('Utente non valido');
                }
                if (error.constraint?.includes('space_id')) {
                    throw AppError.badRequest('Spazio non valido');
                }
            }
            if (error.code === '23514') { // Check constraint violation
                if (error.constraint?.includes('booking_datetime_order')) {
                    throw AppError.badRequest('La data/ora di inizio deve essere precedente a quella di fine');
                }
                if (error.constraint?.includes('booking_future_date')) {
                    throw AppError.badRequest('La prenotazione deve essere per una data futura');
                }
            }
            throw AppError.internal('Errore durante la creazione della prenotazione', error);
        }
    }

    /**
     * Trova prenotazione per ID con dettagli completi
     * @param {number} bookingId - ID della prenotazione
     * @returns {Promise<Booking|null>} - Prenotazione trovata o null
     */
    static async findById(bookingId) {
        try {
            const query = `
                SELECT 
                    b.*,
                    u.name as user_name,
                    u.surname as user_surname,
                    u.email as user_email,
                    s.space_name,
                    s.capacity as space_capacity,
                    s.price_per_hour,
                    s.price_per_day,
                    l.location_name,
                    l.address as location_address,
                    l.city as location_city
                FROM bookings b
                JOIN users u ON b.user_id = u.user_id
                JOIN spaces s ON b.space_id = s.space_id
                JOIN locations l ON s.location_id = l.location_id
                WHERE b.booking_id = $1
            `;

            const result = await pool.query(query, [bookingId]);
            
            if (result.rows.length === 0) {
                return null;
            }

            return new Booking(result.rows[0]);
        } catch (error) {
            throw AppError.internal('Errore durante la ricerca della prenotazione', error);
        }
    }

    /**
     * Trova tutte le prenotazioni con filtri
     * @param {Object} filters - Filtri di ricerca
     * @returns {Promise<Array<Booking>>} - Array di prenotazioni
     */
    static async findAll(filters = {}) {
        try {
            let query = `
                SELECT 
                    b.*,
                    u.name as user_name,
                    u.surname as user_surname,
                    u.email as user_email,
                    s.space_name,
                    l.location_name,
                    l.address as location_address,
                    p.status as payment_status
                FROM bookings b
                JOIN users u ON b.user_id = u.user_id
                JOIN spaces s ON b.space_id = s.space_id
                JOIN locations l ON s.location_id = l.location_id
                LEFT JOIN payments p ON b.booking_id = p.booking_id
                WHERE 1=1
            `;

            const values = [];
            let paramCount = 1;

            // Applica filtri
            if (filters.user_id) {
                query += ` AND b.user_id = $${paramCount++}`;
                values.push(filters.user_id);
            }

            if (filters.space_id) {
                query += ` AND b.space_id = $${paramCount++}`;
                values.push(filters.space_id);
            }

            if (filters.location_id) {
                if (Array.isArray(filters.location_id)) {
                    const placeholders = filters.location_id.map(() => `$${paramCount++}`).join(',');
                    query += ` AND l.location_id IN (${placeholders})`;
                    values.push(...filters.location_id);
                } else {
                    query += ` AND l.location_id = $${paramCount++}`;
                    values.push(filters.location_id);
                }
            }

            if (filters.status) {
                query += ` AND b.status = $${paramCount++}`;
                values.push(filters.status);
            }

            if (filters.payment_status) {
                query += ` AND p.status = $${paramCount++}`;
                values.push(filters.payment_status);
            }

            // Filtri per datetime
            if (filters.start_date) {
                query += ` AND DATE(b.start_datetime) >= $${paramCount++}`;
                values.push(filters.start_date);
            }

            if (filters.end_date) {
                query += ` AND DATE(b.end_datetime) <= $${paramCount++}`;
                values.push(filters.end_date);
            }

            if (filters.date_from) {
                query += ` AND b.start_datetime >= $${paramCount++}`;
                values.push(filters.date_from);
            }

            if (filters.date_to) {
                query += ` AND b.end_datetime <= $${paramCount++}`;
                values.push(filters.date_to);
            }

            // Filtro per prenotazioni che toccano una data specifica
            if (filters.intersects_date) {
                query += ` AND DATE(b.start_datetime) <= $${paramCount} AND DATE(b.end_datetime) >= $${paramCount++}`;
                values.push(filters.intersects_date);
            }

            // Filtro per prenotazioni attive in un periodo
            if (filters.active_between_start && filters.active_between_end) {
                query += ` AND b.start_datetime < $${paramCount++} AND b.end_datetime > $${paramCount++}`;
                values.push(filters.active_between_end, filters.active_between_start);
            }

            // Ordinamento
            query += ` ORDER BY b.start_datetime DESC, b.created_at DESC`;

            // Limite risultati
            if (filters.limit) {
                query += ` LIMIT $${paramCount++}`;
                values.push(filters.limit);
            }

            const result = await pool.query(query, values);
            return result.rows.map(row => new Booking(row));
        } catch (error) {
            throw AppError.internal('Errore durante la ricerca delle prenotazioni', error);
        }
    }

    /**
     * Aggiorna una prenotazione
     * @param {number} bookingId - ID della prenotazione
     * @param {Object} updateData - Dati da aggiornare
     * @returns {Promise<Booking>} - Prenotazione aggiornata
     */
    static async update(bookingId, updateData) {
        // Verifica che la prenotazione esista
        const existing = await this.findById(bookingId);
        if (!existing) {
            throw AppError.notFound('Prenotazione non trovata');
        }

        // Campi aggiornabili
        const allowedFields = [
            'start_datetime', 'end_datetime', 'total_price', 
            'status', 'payment_status', 'notes'
        ];
        
        const fieldsToUpdate = [];
        const values = [];
        let paramCount = 1;

        // Costruisci query dinamicamente
        Object.keys(updateData).forEach(field => {
            if (allowedFields.includes(field) && updateData[field] !== undefined) {
                fieldsToUpdate.push(`${field} = $${paramCount++}`);
                values.push(updateData[field]);
            }
        });

        if (fieldsToUpdate.length === 0) {
            throw AppError.badRequest('Nessun campo valido da aggiornare');
        }

        // Verifica disponibilità se si modificano datetime (con orari di apertura)
        if (updateData.start_datetime || updateData.end_datetime) {
            const newStartDatetime = updateData.start_datetime || existing.start_datetime;
            const newEndDatetime = updateData.end_datetime || existing.end_datetime;

            const Space = require('./Space');
            const availabilityCheck = await Space.checkAvailabilityWithSchedule(
                existing.space_id, newStartDatetime, newEndDatetime
            );
            
            if (!availabilityCheck.available) {
                throw AppError.conflict(availabilityCheck.message, {
                    reason: availabilityCheck.reason,
                    details: availabilityCheck
                });
            }
        }

        try {
            const query = `
                UPDATE bookings 
                SET ${fieldsToUpdate.join(', ')} 
                WHERE booking_id = $${paramCount}
                RETURNING *
            `;
            
            values.push(bookingId);

            const result = await pool.query(query, values);
            return await this.findById(result.rows[0].booking_id);
        } catch (error) {
            if (error.code === '23514') { // Check constraint violation
                if (error.constraint?.includes('booking_datetime_order')) {
                    throw AppError.badRequest('La data/ora di inizio deve essere precedente a quella di fine');
                }
                if (error.constraint?.includes('booking_future_date')) {
                    throw AppError.badRequest('La prenotazione deve essere per una data futura');
                }
            }
            throw AppError.internal('Errore durante l\'aggiornamento della prenotazione', error);
        }
    }

    /**
     * Elimina una prenotazione
     * @param {number} bookingId - ID della prenotazione
     * @returns {Promise<boolean>} - true se eliminata
     */
    static async delete(bookingId) {
        try {
            const result = await pool.query(
                'DELETE FROM bookings WHERE booking_id = $1 RETURNING booking_id',
                [bookingId]
            );

            return result.rows.length > 0;
        } catch (error) {
            throw AppError.internal('Errore durante l\'eliminazione della prenotazione', error);
        }
    }

    // ============================================================================
    // BUSINESS LOGIC METHODS
    // ============================================================================

    /**
     * Verifica disponibilità di uno spazio per un determinato periodo
     * @param {number} spaceId - ID dello spazio
     * @param {string} startDatetime - Data/ora inizio (ISO string)
     * @param {string} endDatetime - Data/ora fine (ISO string)
     * @param {number} excludeBookingId - ID prenotazione da escludere (per update)
     * @returns {Promise<boolean>} - true se disponibile
     */
    static async checkSpaceAvailability(spaceId, startDatetime, endDatetime, excludeBookingId = null) {
        try {
            let query = `
                SELECT COUNT(*) as conflicts
                FROM bookings
                WHERE space_id = $1 
                AND status NOT IN ('cancelled')
                AND (
                    (start_datetime < $3 AND end_datetime > $2) OR
                    (start_datetime >= $2 AND start_datetime < $3) OR
                    (end_datetime > $2 AND end_datetime <= $3)
                )
            `;

            const values = [spaceId, startDatetime, endDatetime];

            if (excludeBookingId) {
                query += ` AND booking_id != $4`;
                values.push(excludeBookingId);
            }

            const result = await pool.query(query, values);
            return parseInt(result.rows[0].conflicts) === 0;
        } catch (error) {
            throw AppError.internal('Errore durante la verifica disponibilità', error);
        }
    }

    /**
     * Verifica disponibilità di uno spazio per una data specifica
     * @param {number} spaceId - ID dello spazio
     * @param {string} date - Data nel formato YYYY-MM-DD
     * @returns {Promise<Array>} - Array di orari occupati
     */
    static async getSpaceAvailabilityForDate(spaceId, date) {
        try {
            const query = `
                SELECT 
                    start_datetime,
                    end_datetime,
                    status
                FROM bookings
                WHERE space_id = $1 
                AND DATE(start_datetime) <= $2
                AND DATE(end_datetime) >= $2
                AND status NOT IN ('cancelled')
                ORDER BY start_datetime
            `;

            const result = await pool.query(query, [spaceId, date]);
            return result.rows.map(row => ({
                start_datetime: row.start_datetime,
                end_datetime: row.end_datetime,
                status: row.status
            }));
        } catch (error) {
            throw AppError.internal('Errore durante la verifica disponibilità giornaliera', error);
        }
    }

    /**
     * Trova prenotazioni che si sovrappongono con un periodo specificato
     * @param {number} spaceId - ID dello spazio
     * @param {string} startDatetime - Data/ora inizio
     * @param {string} endDatetime - Data/ora fine
     * @returns {Promise<Array<Booking>>} - Prenotazioni che si sovrappongono
     */
    static async findOverlappingBookings(spaceId, startDatetime, endDatetime) {
        try {
            const query = `
                SELECT b.*, 
                    u.name as user_name, 
                    u.surname as user_surname,
                    s.space_name
                FROM bookings b
                JOIN users u ON b.user_id = u.user_id
                JOIN spaces s ON b.space_id = s.space_id
                WHERE b.space_id = $1 
                AND b.status NOT IN ('cancelled')
                AND (
                    (b.start_datetime < $3 AND b.end_datetime > $2) OR
                    (b.start_datetime >= $2 AND b.start_datetime < $3) OR
                    (b.end_datetime > $2 AND b.end_datetime <= $3)
                )
                ORDER BY b.start_datetime
            `;

            const result = await pool.query(query, [spaceId, startDatetime, endDatetime]);
            return result.rows.map(row => new Booking(row));
        } catch (error) {
            throw AppError.internal('Errore durante la ricerca delle sovrapposizioni', error);
        }
    }

    /**
     * Ottieni statistiche prenotazioni
     * @param {Object} filters - Filtri per le statistiche
     * @returns {Promise<Object>} - Statistiche
     */
    static async getStats(filters = {}) {
        try {
            let baseQuery = `
                FROM bookings b
                JOIN spaces s ON b.space_id = s.space_id
                JOIN locations l ON s.location_id = l.location_id
                WHERE 1=1
            `;

            const values = [];
            let paramCount = 1;

            // Applica filtri
            if (filters.location_id) {
                if (Array.isArray(filters.location_id)) {
                    const placeholders = filters.location_id.map(() => `$${paramCount++}`).join(',');
                    baseQuery += ` AND l.location_id IN (${placeholders})`;
                    values.push(...filters.location_id);
                } else {
                    baseQuery += ` AND l.location_id = $${paramCount++}`;
                    values.push(filters.location_id);
                }
            }

            if (filters.date_from) {
                baseQuery += ` AND b.start_datetime >= $${paramCount++}`;
                values.push(filters.date_from);
            }

            if (filters.date_to) {
                baseQuery += ` AND b.end_datetime <= $${paramCount++}`;
                values.push(filters.date_to);
            }

            // Query per statistiche generali
            const statsQuery = `
                SELECT 
                    COUNT(*) as total_bookings,
                    COUNT(CASE WHEN b.status = 'confirmed' THEN 1 END) as confirmed_bookings,
                    COUNT(CASE WHEN b.status = 'pending' THEN 1 END) as pending_bookings,
                    COUNT(CASE WHEN b.status = 'cancelled' THEN 1 END) as cancelled_bookings,
                    COUNT(CASE WHEN b.status = 'completed' THEN 1 END) as completed_bookings,
                    COALESCE(SUM(CASE WHEN b.status != 'cancelled' THEN b.total_price ELSE 0 END), 0) as total_revenue,
                    COALESCE(SUM(CASE WHEN b.status != 'cancelled' THEN b.total_hours ELSE 0 END), 0) as total_hours,
                    COALESCE(AVG(CASE WHEN b.status != 'cancelled' THEN b.total_price ELSE NULL END), 0) as avg_booking_price,
                    COUNT(CASE WHEN EXTRACT(EPOCH FROM (b.end_datetime - b.start_datetime)) > 86400 THEN 1 END) as multi_day_bookings,
                    COALESCE(AVG(CASE WHEN b.status != 'cancelled' THEN EXTRACT(EPOCH FROM (b.end_datetime - b.start_datetime)) / 3600 ELSE NULL END), 0) as avg_duration_hours
                ${baseQuery}
            `;

            const statsResult = await pool.query(statsQuery, values);
            const stats = statsResult.rows[0];

            // Query per statistiche per spazio
            const spaceStatsQuery = `
                SELECT 
                    s.space_id,
                    s.space_name,
                    l.location_name,
                    COUNT(*) as bookings_count,
                    COALESCE(SUM(b.total_price), 0) as revenue,
                    COALESCE(SUM(b.total_hours), 0) as total_hours,
                    COALESCE(AVG(b.total_hours), 0) as avg_booking_duration
                ${baseQuery}
                AND b.status != 'cancelled'
                GROUP BY s.space_id, s.space_name, l.location_name
                ORDER BY revenue DESC
                LIMIT 10
            `;

            const spaceStatsResult = await pool.query(spaceStatsQuery, values);

            // Query per trend mensili
            const trendQuery = `
                SELECT 
                    DATE_TRUNC('month', b.start_datetime) as month,
                    COUNT(*) as bookings_count,
                    COALESCE(SUM(b.total_price), 0) as revenue,
                    COALESCE(SUM(b.total_hours), 0) as total_hours
                ${baseQuery}
                AND b.status != 'cancelled'
                AND b.start_datetime >= CURRENT_DATE - INTERVAL '12 months'
                GROUP BY DATE_TRUNC('month', b.start_datetime)
                ORDER BY month DESC
                LIMIT 12
            `;

            const trendResult = await pool.query(trendQuery, values);

            return {
                overview: {
                    totalBookings: parseInt(stats.total_bookings),
                    confirmedBookings: parseInt(stats.confirmed_bookings),
                    pendingBookings: parseInt(stats.pending_bookings),
                    cancelledBookings: parseInt(stats.cancelled_bookings),
                    completedBookings: parseInt(stats.completed_bookings),
                    totalRevenue: parseFloat(stats.total_revenue),
                    totalHours: parseFloat(stats.total_hours),
                    avgBookingPrice: parseFloat(stats.avg_booking_price),
                    multiDayBookings: parseInt(stats.multi_day_bookings),
                    avgDurationHours: parseFloat(stats.avg_duration_hours)
                },
                topSpaces: spaceStatsResult.rows,
                monthlyTrend: trendResult.rows
            };
        } catch (error) {
            throw AppError.internal('Errore durante il calcolo delle statistiche', error);
        }
    }

    // ============================================================================
    // VALIDATION METHODS
    // ============================================================================

    /**
     * Validazione dati prenotazione
     * @param {Object} bookingData - Dati da validare
     * @throws {AppError} - Se validazione fallisce
     */
    static validateBookingData(bookingData) {
        const { user_id, space_id, start_datetime, end_datetime, total_price } = bookingData;
<<<<<<< HEAD

        if (!user_id || !space_id || !start_datetime || !end_datetime) {
            throw AppError.badRequest('user_id, space_id, start_datetime e end_datetime sono obbligatori');
        }

        // Validazione formato datetime (deve essere ISO string o Date valida)
        const startDate = new Date(start_datetime);
        const endDate = new Date(end_datetime);

        if (isNaN(startDate.getTime())) {
            throw AppError.badRequest('Formato start_datetime non valido (deve essere ISO string)');
        }

        if (isNaN(endDate.getTime())) {
            throw AppError.badRequest('Formato end_datetime non valido (deve essere ISO string)');
        }

        // Validazione logica datetime
        if (startDate >= endDate) {
            throw AppError.badRequest('La data/ora di inizio deve essere precedente a quella di fine');
        }

        // Validazione che la prenotazione sia nel futuro (con tolleranza di 1 giorno)
        const now = new Date();
        const yesterday = new Date(now.getTime() - 24 * 60 * 60 * 1000);
        
        if (startDate < yesterday) {
            throw AppError.badRequest('Non è possibile creare prenotazioni per date passate');
        }

        // Validazione durata massima (es. max 30 giorni)
        const diffTime = endDate.getTime() - startDate.getTime();
        const diffDays = diffTime / (1000 * 60 * 60 * 24);
        
        if (diffDays > 30) {
            throw AppError.badRequest('La durata massima di una prenotazione è di 30 giorni');
        }

=======

        if (!user_id || !space_id || !start_datetime || !end_datetime) {
            throw AppError.badRequest('user_id, space_id, start_datetime e end_datetime sono obbligatori');
        }

        // Validazione formato datetime (deve essere ISO string o Date valida)
        const startDate = new Date(start_datetime);
        const endDate = new Date(end_datetime);

        if (isNaN(startDate.getTime())) {
            throw AppError.badRequest('Formato start_datetime non valido (deve essere ISO string)');
        }

        if (isNaN(endDate.getTime())) {
            throw AppError.badRequest('Formato end_datetime non valido (deve essere ISO string)');
        }

        // Validazione logica datetime
        if (startDate >= endDate) {
            throw AppError.badRequest('La data/ora di inizio deve essere precedente a quella di fine');
        }

        // Validazione che la prenotazione sia nel futuro (con tolleranza di 1 giorno)
        const now = new Date();
        const yesterday = new Date(now.getTime() - 24 * 60 * 60 * 1000);
        
        if (startDate < yesterday) {
            throw AppError.badRequest('Non è possibile creare prenotazioni per date passate');
        }

        // Validazione durata massima (es. max 30 giorni)
        const diffTime = endDate.getTime() - startDate.getTime();
        const diffDays = diffTime / (1000 * 60 * 60 * 24);
        
        if (diffDays > 30) {
            throw AppError.badRequest('La durata massima di una prenotazione è di 30 giorni');
        }

>>>>>>> e51358b6
        // Validazione durata minima (es. min 1 ora)
        const diffHours = diffTime / (1000 * 60 * 60);
        
        if (diffHours < 1) {
            throw AppError.badRequest('La durata minima di una prenotazione è di 1 ora');
        }

        // Validazione numero positivo per prezzo
        if (total_price && total_price <= 0) {
            throw AppError.badRequest('Il prezzo totale deve essere positivo');
        }

        // Validazione stati
        const validStatuses = ['pending', 'confirmed', 'cancelled', 'completed'];
        if (bookingData.status && !validStatuses.includes(bookingData.status)) {
            throw AppError.badRequest(`Status non valido. Valori ammessi: ${validStatuses.join(', ')}`);
        }

        const validPaymentStatuses = ['pending', 'completed', 'failed', 'refunded'];
        if (bookingData.payment_status && !validPaymentStatuses.includes(bookingData.payment_status)) {
            throw AppError.badRequest(`Payment status non valido. Valori ammessi: ${validPaymentStatuses.join(', ')}`);
        }
    }

    /**
     * Formatta datetime per il database PostgreSQL
     * @param {string|Date} datetime - Datetime da formattare
     * @returns {string} - Datetime formattato per PostgreSQL
     */
    static formatDateTimeForDB(datetime) {
        const date = new Date(datetime);
        return date.toISOString();
    }

    /**
     * Converte i dati di input per compatibilità con il nuovo formato
     * @param {Object} inputData - Dati in input (può avere formato vecchio o nuovo)
     * @returns {Object} - Dati convertiti al nuovo formato
     */
    static convertLegacyBookingData(inputData) {
        // Se ha già i nuovi campi, restituisci così com'è
        if (inputData.start_datetime && inputData.end_datetime) {
            return inputData;
        }

        // Se ha i campi vecchi, converti
        if (inputData.booking_date && inputData.start_time && inputData.end_time) {
            const bookingDate = inputData.booking_date;
            const startTime = inputData.start_time;
            const endTime = inputData.end_time;

            return {
                ...inputData,
                start_datetime: `${bookingDate}T${startTime}`,
                end_datetime: `${bookingDate}T${endTime}`,
                // Rimuovi i campi vecchi
                booking_date: undefined,
                start_time: undefined,
                end_time: undefined
            };
        }

        return inputData;
    }

    // ============================================================================
    // METODI PER GESTIONE PAGAMENTI
    // ============================================================================

    /**
     * Ottieni l'importo totale da pagare per un utente (prenotazioni in attesa di pagamento)
     * @param {number} userId - ID dell'utente
     * @param {Object} filters - Filtri aggiuntivi
     * @returns {Promise<Object>} - Importo totale e dettagli
     */
    static async getTotalAmountToPay(userId, filters = {}) {
        try {
            let query = `
                SELECT 
                    COUNT(*) as total_bookings,
                    COALESCE(SUM(b.total_price), 0) as total_amount,
                    COALESCE(SUM(b.total_hours), 0) as total_hours,
                    MIN(b.start_datetime) as earliest_booking,
                    MAX(b.start_datetime) as latest_booking
                FROM bookings b
                JOIN spaces s ON b.space_id = s.space_id
                JOIN locations l ON s.location_id = l.location_id
<<<<<<< HEAD
                WHERE b.user_id = $1 
                AND b.payment_status = 'pending'
=======
                LEFT JOIN payments p ON b.booking_id = p.booking_id
                WHERE b.user_id = $1 
                AND (p.status IS NULL OR p.status = 'pending')
>>>>>>> e51358b6
                AND b.status NOT IN ('cancelled')
            `;

            const values = [userId];
            let paramCount = 2;

            // Filtri aggiuntivi
            if (filters.location_id) {
                if (Array.isArray(filters.location_id)) {
                    const placeholders = filters.location_id.map(() => `$${paramCount++}`).join(',');
                    query += ` AND l.location_id IN (${placeholders})`;
                    values.push(...filters.location_id);
                } else {
                    query += ` AND l.location_id = $${paramCount++}`;
                    values.push(filters.location_id);
                }
            }

            if (filters.date_from) {
                query += ` AND b.start_datetime >= $${paramCount++}`;
                values.push(filters.date_from);
            }

            if (filters.date_to) {
                query += ` AND b.end_datetime <= $${paramCount++}`;
                values.push(filters.date_to);
            }

            if (filters.status) {
                query += ` AND b.status = $${paramCount++}`;
                values.push(filters.status);
            }

            const result = await pool.query(query, values);
            const data = result.rows[0];

            // Query per breakdown per location
            let breakdownQuery = `
                SELECT 
                    l.location_id,
                    l.location_name,
                    l.city,
                    COUNT(*) as bookings_count,
                    COALESCE(SUM(b.total_price), 0) as amount,
                    COALESCE(SUM(b.total_hours), 0) as hours
                FROM bookings b
                JOIN spaces s ON b.space_id = s.space_id
                JOIN locations l ON s.location_id = l.location_id
<<<<<<< HEAD
                WHERE b.user_id = $1 
                AND b.payment_status = 'pending'
=======
                LEFT JOIN payments p ON b.booking_id = p.booking_id
                WHERE b.user_id = $1 
                AND (p.status IS NULL OR p.status = 'pending')
>>>>>>> e51358b6
                AND b.status NOT IN ('cancelled')
            `;

            const breakdownValues = [userId];
            let breakdownParamCount = 2;

            // Applica stessi filtri al breakdown
            if (filters.location_id) {
                if (Array.isArray(filters.location_id)) {
                    const placeholders = filters.location_id.map(() => `$${breakdownParamCount++}`).join(',');
                    breakdownQuery += ` AND l.location_id IN (${placeholders})`;
                    breakdownValues.push(...filters.location_id);
                } else {
                    breakdownQuery += ` AND l.location_id = $${breakdownParamCount++}`;
                    breakdownValues.push(filters.location_id);
                }
            }

            if (filters.date_from) {
                breakdownQuery += ` AND b.start_datetime >= $${breakdownParamCount++}`;
                breakdownValues.push(filters.date_from);
            }

            if (filters.date_to) {
                breakdownQuery += ` AND b.end_datetime <= $${breakdownParamCount++}`;
                breakdownValues.push(filters.date_to);
            }

            if (filters.status) {
                breakdownQuery += ` AND b.status = $${breakdownParamCount++}`;
                breakdownValues.push(filters.status);
            }

            breakdownQuery += `
                GROUP BY l.location_id, l.location_name, l.city
                ORDER BY amount DESC
            `;

            const breakdownResult = await pool.query(breakdownQuery, breakdownValues);

            return {
                user_id: userId,
                summary: {
                    total_bookings: parseInt(data.total_bookings),
                    total_amount: parseFloat(data.total_amount),
                    total_hours: parseFloat(data.total_hours),
                    earliest_booking: data.earliest_booking,
                    latest_booking: data.latest_booking
                },
                breakdown_by_location: breakdownResult.rows.map(row => ({
                    location_id: row.location_id,
                    location_name: row.location_name,
                    city: row.city,
                    bookings_count: parseInt(row.bookings_count),
                    amount: parseFloat(row.amount),
                    hours: parseFloat(row.hours)
                })),
                has_pending_payments: parseInt(data.total_bookings) > 0
            };

        } catch (error) {
            throw AppError.internal('Errore durante il calcolo dell\'importo totale da pagare', error);
        }
    }

    /**
     * Ottieni tutte le prenotazioni in attesa di pagamento per un utente
     * @param {number} userId - ID dell'utente
     * @param {Object} filters - Filtri aggiuntivi
     * @returns {Promise<Array<Booking>>} - Array delle prenotazioni da pagare
     */
    static async getUnpaidBookings(userId, filters = {}) {
        try {
            let query = `
                SELECT 
                    b.*,
                    u.name as user_name,
                    u.surname as user_surname,
                    u.email as user_email,
                    s.space_name,
                    s.capacity as space_capacity,
                    s.price_per_hour,
                    s.price_per_day,
                    st.name as space_type_name,
                    l.location_name,
                    l.address as location_address,
                    l.city as location_city,
                    -- Calcola giorni rimasti per il pagamento (esempio: 7 giorni)
                    EXTRACT(DAY FROM (b.start_datetime - CURRENT_TIMESTAMP)) as days_until_booking,
                    -- Calcola se è in ritardo di pagamento (esempio: pagamento entro 3 giorni dalla prenotazione)
                    CASE 
                        WHEN b.created_at < CURRENT_TIMESTAMP - INTERVAL '3 days' THEN true
                        ELSE false
<<<<<<< HEAD
                    END as payment_overdue
=======
                    END as payment_overdue,
                    p.status as payment_status
>>>>>>> e51358b6
                FROM bookings b
                JOIN users u ON b.user_id = u.user_id
                JOIN spaces s ON b.space_id = s.space_id
                JOIN space_types st ON s.space_type_id = st.space_type_id
                JOIN locations l ON s.location_id = l.location_id
<<<<<<< HEAD
                WHERE b.user_id = $1 
                AND b.payment_status = 'pending'
=======
                LEFT JOIN payments p ON b.booking_id = p.booking_id
                WHERE b.user_id = $1 
                AND (p.status IS NULL OR p.status = 'pending')
>>>>>>> e51358b6
                AND b.status NOT IN ('cancelled')
            `;

            const values = [userId];
            let paramCount = 2;

            // Filtri aggiuntivi
            if (filters.location_id) {
                if (Array.isArray(filters.location_id)) {
                    const placeholders = filters.location_id.map(() => `$${paramCount++}`).join(',');
                    query += ` AND l.location_id IN (${placeholders})`;
                    values.push(...filters.location_id);
                } else {
                    query += ` AND l.location_id = $${paramCount++}`;
                    values.push(filters.location_id);
                }
            }

            if (filters.date_from) {
                query += ` AND b.start_datetime >= $${paramCount++}`;
                values.push(filters.date_from);
            }

            if (filters.date_to) {
                query += ` AND b.end_datetime <= $${paramCount++}`;
                values.push(filters.date_to);
            }

            if (filters.status) {
                query += ` AND b.status = $${paramCount++}`;
                values.push(filters.status);
            }

            if (filters.space_type_id) {
                query += ` AND s.space_type_id = $${paramCount++}`;
                values.push(filters.space_type_id);
            }

            // Filtro per prenotazioni in scadenza
            if (filters.due_soon) {
                query += ` AND b.start_datetime <= CURRENT_TIMESTAMP + INTERVAL '7 days'`;
            }

            // Filtro per pagamenti in ritardo
            if (filters.overdue_only) {
                query += ` AND b.created_at < CURRENT_TIMESTAMP - INTERVAL '3 days'`;
            }

            // Ordinamento
            query += ` ORDER BY `;
            
            if (filters.sort_by === 'amount_desc') {
                query += `b.total_price DESC`;
            } else if (filters.sort_by === 'amount_asc') {
                query += `b.total_price ASC`;
            } else if (filters.sort_by === 'date_asc') {
                query += `b.start_datetime ASC`;
            } else if (filters.sort_by === 'overdue') {
                query += `payment_overdue DESC, b.created_at ASC`;
            } else {
                // Default: prossime prenotazioni prima
                query += `b.start_datetime ASC, b.created_at DESC`;
            }

            // Limite risultati
            if (filters.limit) {
                query += ` LIMIT $${paramCount++}`;
                values.push(filters.limit);
            }

            const result = await pool.query(query, values);
            
            return result.rows.map(row => {
                const booking = new Booking(row);
                // Aggiungi campi calcolati
                booking.days_until_booking = parseInt(row.days_until_booking) || 0;
                booking.payment_overdue = row.payment_overdue || false;
                booking.space_type_name = row.space_type_name;
                booking.location_city = row.location_city;
                
                // Calcola urgenza pagamento
                booking.payment_urgency = this.calculatePaymentUrgency(booking);
                
                return booking;
            });

        } catch (error) {
            throw AppError.internal('Errore durante il recupero delle prenotazioni da pagare', error);
        }
    }

    /**
     * Calcola l'urgenza del pagamento per una prenotazione
     * @param {Booking} booking - Prenotazione
     * @returns {string} - Livello di urgenza (urgent, warning, normal)
     */
    static calculatePaymentUrgency(booking) {
        if (booking.payment_overdue) {
            return 'urgent'; // Pagamento già in ritardo
        }
        
        if (booking.days_until_booking <= 1) {
            return 'urgent'; // Prenotazione entro 24 ore
        }
        
        if (booking.days_until_booking <= 3) {
            return 'warning'; // Prenotazione entro 3 giorni
        }
        
        return 'normal'; // Prenotazione con tempo sufficiente
    }

    /**
     * Ottieni statistiche pagamenti per un utente
     * @param {number} userId - ID dell'utente
     * @returns {Promise<Object>} - Statistiche dettagliate
     */
    static async getUserPaymentStats(userId) {
        try {
            const query = `
                SELECT 
                    COUNT(*) FILTER (WHERE payment_status = 'pending') as pending_bookings,
                    COUNT(*) FILTER (WHERE payment_status = 'completed') as paid_bookings,
                    COUNT(*) FILTER (WHERE payment_status = 'failed') as failed_bookings,
                    COUNT(*) FILTER (WHERE payment_status = 'refunded') as refunded_bookings,
                    
                    COALESCE(SUM(total_price) FILTER (WHERE payment_status = 'pending'), 0) as pending_amount,
                    COALESCE(SUM(total_price) FILTER (WHERE payment_status = 'completed'), 0) as paid_amount,
                    COALESCE(SUM(total_price) FILTER (WHERE payment_status = 'failed'), 0) as failed_amount,
                    COALESCE(SUM(total_price) FILTER (WHERE payment_status = 'refunded'), 0) as refunded_amount,
                    
                    COUNT(*) FILTER (WHERE payment_status = 'pending' AND created_at < CURRENT_TIMESTAMP - INTERVAL '3 days') as overdue_bookings,
                    COUNT(*) FILTER (WHERE payment_status = 'pending' AND start_datetime <= CURRENT_TIMESTAMP + INTERVAL '7 days') as due_soon_bookings,
                    
                    COALESCE(AVG(total_price) FILTER (WHERE payment_status = 'completed'), 0) as avg_booking_amount,
                    COUNT(*) as total_bookings
                FROM bookings 
                WHERE user_id = $1 AND status != 'cancelled'
            `;

            const result = await pool.query(query, [userId]);
            const stats = result.rows[0];

            return {
                user_id: userId,
                payment_summary: {
                    pending_bookings: parseInt(stats.pending_bookings),
                    paid_bookings: parseInt(stats.paid_bookings),
                    failed_bookings: parseInt(stats.failed_bookings),
                    refunded_bookings: parseInt(stats.refunded_bookings),
                    total_bookings: parseInt(stats.total_bookings)
                },
                amounts: {
                    pending_amount: parseFloat(stats.pending_amount),
                    paid_amount: parseFloat(stats.paid_amount),
                    failed_amount: parseFloat(stats.failed_amount),
                    refunded_amount: parseFloat(stats.refunded_amount),
                    avg_booking_amount: parseFloat(stats.avg_booking_amount)
                },
                urgency_indicators: {
                    overdue_bookings: parseInt(stats.overdue_bookings),
                    due_soon_bookings: parseInt(stats.due_soon_bookings),
                    needs_attention: parseInt(stats.overdue_bookings) > 0 || parseInt(stats.due_soon_bookings) > 0
                }
            };

        } catch (error) {
            throw AppError.internal('Errore durante il calcolo delle statistiche pagamenti', error);
        }
    }
}

module.exports = Booking;<|MERGE_RESOLUTION|>--- conflicted
+++ resolved
@@ -595,7 +595,6 @@
      */
     static validateBookingData(bookingData) {
         const { user_id, space_id, start_datetime, end_datetime, total_price } = bookingData;
-<<<<<<< HEAD
 
         if (!user_id || !space_id || !start_datetime || !end_datetime) {
             throw AppError.badRequest('user_id, space_id, start_datetime e end_datetime sono obbligatori');
@@ -634,46 +633,6 @@
             throw AppError.badRequest('La durata massima di una prenotazione è di 30 giorni');
         }
 
-=======
-
-        if (!user_id || !space_id || !start_datetime || !end_datetime) {
-            throw AppError.badRequest('user_id, space_id, start_datetime e end_datetime sono obbligatori');
-        }
-
-        // Validazione formato datetime (deve essere ISO string o Date valida)
-        const startDate = new Date(start_datetime);
-        const endDate = new Date(end_datetime);
-
-        if (isNaN(startDate.getTime())) {
-            throw AppError.badRequest('Formato start_datetime non valido (deve essere ISO string)');
-        }
-
-        if (isNaN(endDate.getTime())) {
-            throw AppError.badRequest('Formato end_datetime non valido (deve essere ISO string)');
-        }
-
-        // Validazione logica datetime
-        if (startDate >= endDate) {
-            throw AppError.badRequest('La data/ora di inizio deve essere precedente a quella di fine');
-        }
-
-        // Validazione che la prenotazione sia nel futuro (con tolleranza di 1 giorno)
-        const now = new Date();
-        const yesterday = new Date(now.getTime() - 24 * 60 * 60 * 1000);
-        
-        if (startDate < yesterday) {
-            throw AppError.badRequest('Non è possibile creare prenotazioni per date passate');
-        }
-
-        // Validazione durata massima (es. max 30 giorni)
-        const diffTime = endDate.getTime() - startDate.getTime();
-        const diffDays = diffTime / (1000 * 60 * 60 * 24);
-        
-        if (diffDays > 30) {
-            throw AppError.badRequest('La durata massima di una prenotazione è di 30 giorni');
-        }
-
->>>>>>> e51358b6
         // Validazione durata minima (es. min 1 ora)
         const diffHours = diffTime / (1000 * 60 * 60);
         
@@ -761,14 +720,9 @@
                 FROM bookings b
                 JOIN spaces s ON b.space_id = s.space_id
                 JOIN locations l ON s.location_id = l.location_id
-<<<<<<< HEAD
-                WHERE b.user_id = $1 
-                AND b.payment_status = 'pending'
-=======
                 LEFT JOIN payments p ON b.booking_id = p.booking_id
                 WHERE b.user_id = $1 
                 AND (p.status IS NULL OR p.status = 'pending')
->>>>>>> e51358b6
                 AND b.status NOT IN ('cancelled')
             `;
 
@@ -817,14 +771,9 @@
                 FROM bookings b
                 JOIN spaces s ON b.space_id = s.space_id
                 JOIN locations l ON s.location_id = l.location_id
-<<<<<<< HEAD
-                WHERE b.user_id = $1 
-                AND b.payment_status = 'pending'
-=======
                 LEFT JOIN payments p ON b.booking_id = p.booking_id
                 WHERE b.user_id = $1 
                 AND (p.status IS NULL OR p.status = 'pending')
->>>>>>> e51358b6
                 AND b.status NOT IN ('cancelled')
             `;
 
@@ -918,25 +867,16 @@
                     CASE 
                         WHEN b.created_at < CURRENT_TIMESTAMP - INTERVAL '3 days' THEN true
                         ELSE false
-<<<<<<< HEAD
-                    END as payment_overdue
-=======
                     END as payment_overdue,
                     p.status as payment_status
->>>>>>> e51358b6
                 FROM bookings b
                 JOIN users u ON b.user_id = u.user_id
                 JOIN spaces s ON b.space_id = s.space_id
                 JOIN space_types st ON s.space_type_id = st.space_type_id
                 JOIN locations l ON s.location_id = l.location_id
-<<<<<<< HEAD
-                WHERE b.user_id = $1 
-                AND b.payment_status = 'pending'
-=======
                 LEFT JOIN payments p ON b.booking_id = p.booking_id
                 WHERE b.user_id = $1 
                 AND (p.status IS NULL OR p.status = 'pending')
->>>>>>> e51358b6
                 AND b.status NOT IN ('cancelled')
             `;
 
