const pool = require('../config/db');
const bcrypt = require('bcryptjs');
const crypto = require('crypto');
const AppError = require('../utils/AppError');

class User {
    constructor(userData) {
        this.user_id = userData.user_id;
        this.name = userData.name;
        this.surname = userData.surname;
        this.email = userData.email;
        this.password_hash = userData.password_hash;
        this.role = userData.role;
        this.created_at = userData.created_at;
        this.is_password_reset_required = userData.is_password_reset_required || false;
        this.temp_password_hash = userData.temp_password_hash;
        this.temp_password_expires_at = userData.temp_password_expires_at;
        this.fcm_token = userData.fcm_token;
<<<<<<< HEAD
=======
        this.manager_request_pending = userData.manager_request_pending || false;
        this.manager_request_date = userData.manager_request_date;
>>>>>>> e51358b6
    }

    /**
     * Crea un nuovo utente nel database
     * @param {Object} userData - Dati dell'utente
     * @returns {Promise<User>} - Nuovo utente creato
     */
    static async create(userData) {
        const { name, surname, email, password, requestManagerRole } = userData;

        // Validazione business logic
        this.validateUserData({ name, surname, email, password });

        // Verifica se email già esiste
        const existingUser = await this.findByEmail(email);
        if (existingUser) {
            throw AppError.conflict('Email già registrata');
        }

        // Hash password
        const salt = await bcrypt.genSalt(12);
        const password_hash = await bcrypt.hash(password, salt);

        // Determina i valori per la richiesta manager
        const manager_request_pending = requestManagerRole || false;
        const manager_request_date = requestManagerRole ? new Date() : null;

        try {
            const result = await pool.query(
                `INSERT INTO users (name, surname, email, password_hash, role, manager_request_pending, manager_request_date)
                 VALUES ($1, $2, $3, $4, $5, $6, $7) 
                 RETURNING user_id, name, surname, email, role, created_at, manager_request_pending, manager_request_date`,
                [name, surname, email, password_hash, 'user', manager_request_pending, manager_request_date]
            );

            return new User(result.rows[0]);
        } catch (error) {
            if (error.code === '23505') {
                throw AppError.conflict('Email già registrata');
            }
            throw AppError.internal('Errore durante la creazione dell\'utente', error);
        }
    }

    /**
     * Trova utente per email
     * @param {string} email - Email dell'utente
     * @returns {Promise<User|null>} - Utente trovato o null
     */
    static async findByEmail(email) {
        try {
            const result = await pool.query(
                'SELECT * FROM users WHERE email = $1',
                [email]
            );

            return result.rows.length > 0 ? new User(result.rows[0]) : null;
        } catch (error) {
            throw AppError.internal('Errore durante la ricerca utente per email', error);
        }
    }

    /**
     * Trova utente per ID
     * @param {number} id - ID dell'utente
     * @returns {Promise<User|null>} - Utente trovato o null
     */
    static async findById(id) {
        try {
            const result = await pool.query(
                `SELECT user_id, name, surname, email, role, created_at, 
                        is_password_reset_required, temp_password_hash, temp_password_expires_at,
                        manager_request_pending, manager_request_date 
                 FROM users WHERE user_id = $1`,
                [id]
            );

            return result.rows.length > 0 ? new User(result.rows[0]) : null;
        } catch (error) {
            throw AppError.internal('Errore durante la ricerca utente per ID', error);
        }
    }

    /**
     * Cerca utenti per email (ricerca parziale)
     * @param {string} emailPattern - Pattern email da cercare
     * @param {number} limit - Limite risultati (default 10)
     * @returns {Promise<Array>} - Array di utenti trovati (senza dati sensibili)
     */
    static async searchByEmail(emailPattern, limit = 10) {
        try {
            const result = await pool.query(
<<<<<<< HEAD
                `SELECT user_id, name, surname, email, role, created_at
=======
                `SELECT user_id, name, surname, email, role, created_at, manager_request_pending, manager_request_date
>>>>>>> e51358b6
                 FROM users 
                 WHERE LOWER(email) LIKE LOWER($1)
                 ORDER BY email
                 LIMIT $2`,
                [`%${emailPattern}%`, limit]
            );

            return result.rows.map(row => ({
                id: row.user_id,
                name: row.name,
                surname: row.surname,
                email: row.email,
                role: row.role,
<<<<<<< HEAD
                created_at: row.created_at
=======
                created_at: row.created_at,
                manager_request_pending: row.manager_request_pending,
                manager_request_date: row.manager_request_date
>>>>>>> e51358b6
            }));
        } catch (error) {
            throw AppError.internal('Errore durante la ricerca utenti per email', error);
        }
    }

    static async updateFcmToken(user) {
        try {
            const result = await pool.query(
                `UPDATE users SET fcm_token = $1 WHERE user_id = $2 RETURNING user_id, fcm_token`,
                [user.fcm_token, user.user_id]
            );

            return result.rows[0];
        } catch (error) {
            throw AppError.internal('Errore durante l\'aggiornamento del token FCM', error);
        }
    }

    /**
     * Verifica password dell'utente
     * @param {string} password - Password in chiaro
     * @returns {Promise<boolean>} - True se password corretta
     */
    async verifyPassword(password) {
        try {
            return await bcrypt.compare(password, this.password_hash);
        } catch (error) {
            throw AppError.internal('Errore durante la verifica password', error);
        }
    }

    /**
     * Aggiorna profilo utente
     * @param {Object} updateData - Dati da aggiornare
     * @returns {Promise<User>} - Utente aggiornato
     */
    async updateProfile(updateData) {
        const allowedFields = ['name', 'surname', 'email'];
        const updateFields = [];
        const queryParams = [this.user_id];
        let queryIndex = 2;

        // Costruisce query dinamicamente
        for (const [key, value] of Object.entries(updateData)) {
            if (allowedFields.includes(key) && value !== undefined) {
                // Validazione email se presente
                if (key === 'email') {
                    this.validateEmail(value);
                    
                    // Verifica che email non sia già usata da altro utente
                    const existingUser = await User.findByEmail(value);
                    if (existingUser && existingUser.user_id !== this.user_id) {
                        throw AppError.conflict('Email già utilizzata da un altro utente');
                    }
                }

                updateFields.push(`${key} = $${queryIndex++}`);
                queryParams.push(value);
            }
        }

        if (updateFields.length === 0) {
            throw AppError.badRequest('Nessun campo valido fornito per l\'aggiornamento');
        }

        try {
            const query = `UPDATE users SET ${updateFields.join(', ')} WHERE user_id = $1 RETURNING user_id, name, surname, email, role, created_at`;
            const result = await pool.query(query, queryParams);

            // Aggiorna istanza corrente
            Object.assign(this, result.rows[0]);
            return this;
        } catch (error) {
            if (error.code === '23505') {
                throw AppError.conflict('Email già registrata');
            }
            throw AppError.internal('Errore durante l\'aggiornamento profilo', error);
        }
    }

    /**
     * Cambia password utente
     * @param {string} currentPassword - Password attuale
     * @param {string} newPassword - Nuova password
     * @returns {Promise<boolean>} - True se aggiornamento riuscito
     */
    async changePassword(currentPassword, newPassword) {
        // Verifica password attuale
        const isCurrentPasswordValid = await this.verifyPassword(currentPassword);
        if (!isCurrentPasswordValid) {
            throw AppError.badRequest('Password attuale non corretta');
        }

        // Validazione nuova password
        this.validatePassword(newPassword);

        // Hash nuova password
        const salt = await bcrypt.genSalt(12);
        const newPasswordHash = await bcrypt.hash(newPassword, salt);

        try {
            await pool.query(
                'UPDATE users SET password_hash = $1 WHERE user_id = $2',
                [newPasswordHash, this.user_id]
            );

            this.password_hash = newPasswordHash;
            return true;
        } catch (error) {
            throw AppError.internal('Errore durante il cambio password', error);
        }
    }

    /**
     * Cambia password durante il reset (con password temporanea)
     * @param {string} currentPassword - Password attuale o temporanea
     * @param {string} newPassword - Nuova password
     * @returns {Promise<boolean>} - True se aggiornamento riuscito
     */
    async changePasswordOnReset(currentPassword, newPassword) {
        // Se l'utente deve resettare la password, verifica prima la password temporanea
        if (this.is_password_reset_required && this.temp_password_hash) {
            const isTempPasswordValid = await bcrypt.compare(currentPassword, this.temp_password_hash);
            
            // Verifica se la password temporanea è scaduta
            if (this.temp_password_expires_at && new Date() > new Date(this.temp_password_expires_at)) {
                throw AppError.badRequest('Password temporanea scaduta. Richiedi un nuovo reset password');
            }
            
            if (!isTempPasswordValid) {
                // Prova anche con la password normale per compatibilità
                const isCurrentPasswordValid = await bcrypt.compare(currentPassword, this.password_hash);
                if (!isCurrentPasswordValid) {
                    throw AppError.badRequest('Password attuale non corretta');
                }
            }
        } else {
            // Verifica password attuale normale
            const isCurrentPasswordValid = await bcrypt.compare(currentPassword, this.password_hash);
            if (!isCurrentPasswordValid) {
                throw AppError.badRequest('Password attuale non corretta');
            }
        }

        // Validazione nuova password
        User.validatePassword(newPassword);

        // Hash nuova password
        const salt = await bcrypt.genSalt(12);
        const newPasswordHash = await bcrypt.hash(newPassword, salt);

        try {
            await pool.query(
                `UPDATE users SET 
                    password_hash = $1, 
                    is_password_reset_required = FALSE, 
                    temp_password_hash = NULL, 
                    temp_password_expires_at = NULL 
                 WHERE user_id = $2`,
                [newPasswordHash, this.user_id]
            );

            this.password_hash = newPasswordHash;
            this.is_password_reset_required = false;
            this.temp_password_hash = null;
            this.temp_password_expires_at = null;
            return true;
        } catch (error) {
            throw AppError.internal('Errore durante il cambio password', error);
        }
    }

    /**
     * Genera password temporanea per reset
     * @returns {Promise<string>} - Password temporanea in chiaro
     */
    async generateTemporaryPassword() {
        // Genera password temporanea di 12 caratteri
        const tempPassword = crypto.randomBytes(6).toString('hex') + 'Aa1!';
        
        // Hash della password temporanea
        const salt = await bcrypt.genSalt(12);
        const tempPasswordHash = await bcrypt.hash(tempPassword, salt);
        
        // Scadenza password temporanea (24 ore)
        const expiresAt = new Date();
        expiresAt.setHours(expiresAt.getHours() + 24);

        try {
            await pool.query(
                `UPDATE users SET 
                    temp_password_hash = $1, 
                    temp_password_expires_at = $2, 
                    is_password_reset_required = TRUE 
                 WHERE user_id = $3`,
                [tempPasswordHash, expiresAt, this.user_id]
            );

            this.temp_password_hash = tempPasswordHash;
            this.temp_password_expires_at = expiresAt;
            this.is_password_reset_required = true;

            return tempPassword;
        } catch (error) {
            throw AppError.internal('Errore durante la generazione password temporanea', error);
        }
    }

    /**
     * Imposta flag per richiedere reset password (per cambio da profilo)
     * @returns {Promise<boolean>} - True se aggiornamento riuscito
     */
    async requirePasswordReset() {
        try {
            await pool.query(
                'UPDATE users SET is_password_reset_required = TRUE WHERE user_id = $1',
                [this.user_id]
            );

            this.is_password_reset_required = true;
            return true;
        } catch (error) {
            throw AppError.internal('Errore durante l\'impostazione reset password', error);
        }
    }

    /**
     * Verifica password dell'utente (normale o temporanea per login)
     * Blocca il login se l'utente ha una richiesta manager pending
     * @param {string} password - Password in chiaro
     * @returns {Promise<Object>} - Oggetto con validità e necessità di reset
     */
    async verifyPasswordForLogin(password) {
        try {
            // Blocca login se c'è una richiesta manager pending
            if (this.manager_request_pending) {
                return { 
                    isValid: false, 
                    requiresReset: false, 
                    managerRequestPending: true,
                    message: 'Il tuo account è in attesa di approvazione per diventare manager. Non puoi effettuare il login fino all\'approvazione.'
                };
            }

            // Prima verifica password normale
            const isNormalPasswordValid = await bcrypt.compare(password, this.password_hash);
            
            // Se la password normale è valida e non è richiesto reset, ritorna true
            if (isNormalPasswordValid && !this.is_password_reset_required) {
                return { isValid: true, requiresReset: false };
            }
            
            // Se è richiesto reset e c'è una password temporanea
            if (this.is_password_reset_required && this.temp_password_hash) {
                // Verifica se la password temporanea è scaduta
                if (this.temp_password_expires_at && new Date() > new Date(this.temp_password_expires_at)) {
                    return { isValid: false, requiresReset: true, expired: true };
                }
                
                // Verifica password temporanea
                const isTempPasswordValid = await bcrypt.compare(password, this.temp_password_hash);
                if (isTempPasswordValid) {
                    return { isValid: true, requiresReset: true };
                }
            }
            
            // Se è richiesto reset ma non c'è password temporanea, usa password normale
            if (this.is_password_reset_required && !this.temp_password_hash && isNormalPasswordValid) {
                return { isValid: true, requiresReset: true };
            }
            
            return { isValid: isNormalPasswordValid, requiresReset: this.is_password_reset_required };
        } catch (error) {
            throw AppError.internal('Errore durante la verifica password', error);
        }
    }

    /**
     * Approva richiesta manager per un utente
     * @param {number} userId - ID dell'utente da promuovere
     * @returns {Promise<User>} - Utente aggiornato
     */
    static async approveManagerRequest(userId) {
        try {
            const result = await pool.query(
                `UPDATE users 
                 SET role = 'manager', manager_request_pending = FALSE, manager_request_date = NULL
                 WHERE user_id = $1 AND manager_request_pending = TRUE
                 RETURNING user_id, name, surname, email, role, created_at, manager_request_pending, manager_request_date`,
                [userId]
            );

            if (result.rows.length === 0) {
                throw AppError.notFound('Utente non trovato o non ha una richiesta manager pending');
            }

            return new User(result.rows[0]);
        } catch (error) {
            if (error instanceof AppError) throw error;
            throw AppError.internal('Errore durante l\'approvazione della richiesta manager', error);
        }
    }

    /**
     * Rifiuta richiesta manager per un utente
     * @param {number} userId - ID dell'utente
     * @returns {Promise<User>} - Utente aggiornato
     */
    static async rejectManagerRequest(userId) {
        try {
            const result = await pool.query(
                `UPDATE users 
                 SET manager_request_pending = FALSE, manager_request_date = NULL
                 WHERE user_id = $1 AND manager_request_pending = TRUE
                 RETURNING user_id, name, surname, email, role, created_at, manager_request_pending, manager_request_date`,
                [userId]
            );

            if (result.rows.length === 0) {
                throw AppError.notFound('Utente non trovato o non ha una richiesta manager pending');
            }

            return new User(result.rows[0]);
        } catch (error) {
            if (error instanceof AppError) throw error;
            throw AppError.internal('Errore durante il rifiuto della richiesta manager', error);
        }
    }

    /**
     * Ottieni tutti gli utenti con richiesta manager pending
     * @returns {Promise<Array>} - Array di utenti con richiesta pending
     */
    static async getPendingManagerRequests() {
        try {
            const result = await pool.query(
                `SELECT user_id, name, surname, email, role, created_at, manager_request_pending, manager_request_date
                 FROM users 
                 WHERE manager_request_pending = TRUE
                 ORDER BY manager_request_date ASC`
            );

            return result.rows.map(row => new User(row));
        } catch (error) {
            throw AppError.internal('Errore durante il recupero delle richieste manager pending', error);
        }
    }

    /**
     * Ottieni dashboard completa per utente
     * @param {number} userId - ID dell'utente
     * @returns {Promise<Object>} - Dati dashboard dell'utente
     */
    static async getDashboard(userId) {
        try {
            // 1. Informazioni personali
            const user = await this.findById(userId);
            if (!user) {
                throw AppError.notFound('Utente non trovato');
            }

            // 2. Query per prenotazioni con dettagli completi
            const bookingsQuery = `
                SELECT 
                    b.booking_id,
                    DATE(b.start_datetime) as booking_date,
                    TIME(b.start_datetime) as start_time,
                    TIME(b.end_datetime) as end_time,
                    b.total_hours,
                    b.total_price,
                    b.status,
                    b.created_at,
                    s.space_name,
                    s.capacity,
                    s.price_per_hour,
                    s.price_per_day,
                    st.type_name as space_type,
                    l.location_name,
                    l.address,
                    l.city,
                    p.payment_id,
                    p.amount as payment_amount,
                    p.payment_method,
                    p.status as payment_status,
                    p.payment_date,
                    p.transaction_id
                FROM bookings b
                JOIN spaces s ON b.space_id = s.space_id
                JOIN space_types st ON s.space_type_id = st.space_type_id
                JOIN locations l ON s.location_id = l.location_id
                LEFT JOIN payments p ON b.booking_id = p.booking_id
                WHERE b.user_id = $1
                ORDER BY b.created_at DESC
            `;

            const bookingsResult = await pool.query(bookingsQuery, [userId]);

            // 3. Statistiche generali
            const statsQuery = `
                SELECT 
                    COUNT(DISTINCT b.booking_id) as total_bookings,
                    COUNT(DISTINCT CASE WHEN b.status = 'completed' THEN b.booking_id END) as completed_bookings,
                    COUNT(DISTINCT CASE WHEN b.status = 'confirmed' THEN b.booking_id END) as confirmed_bookings,
                    COUNT(DISTINCT CASE WHEN b.status = 'cancelled' THEN b.booking_id END) as cancelled_bookings,
                    COALESCE(SUM(CASE WHEN p.status = 'completed' THEN p.amount END), 0) as total_spent,
                    COALESCE(SUM(b.total_hours), 0) as total_hours_booked,
                    COUNT(DISTINCT s.location_id) as locations_visited,
                    COUNT(DISTINCT s.space_type_id) as space_types_used
                FROM bookings b
                LEFT JOIN payments p ON b.booking_id = p.booking_id
                LEFT JOIN spaces s ON b.space_id = s.space_id
                WHERE b.user_id = $1
            `;

            const statsResult = await pool.query(statsQuery, [userId]);
            const stats = statsResult.rows[0] || {};

            // 4. Prenotazioni future (confirmed)
            const upcomingBookingsQuery = `
                SELECT 
                    b.booking_id,
                    DATE(b.start_datetime) as booking_date,
                    TIME(b.start_datetime) as start_time,
                    TIME(b.end_datetime) as end_time,
                    s.space_name,
                    st.type_name as space_type,
                    l.location_name,
                    l.address
                FROM bookings b
                JOIN spaces s ON b.space_id = s.space_id
                JOIN space_types st ON s.space_type_id = st.space_type_id
                JOIN locations l ON s.location_id = l.location_id
                WHERE b.user_id = $1 
                AND b.status = 'confirmed'
                AND b.start_datetime > CURRENT_TIMESTAMP
                ORDER BY b.start_datetime ASC
                LIMIT 5
            `;

            const upcomingBookings = await pool.query(upcomingBookingsQuery, [userId]);

            // 5. Prenotazioni recenti (ultime 5)
            const recentBookingsQuery = `
                SELECT 
                    b.booking_id,
                    DATE(b.start_datetime) as booking_date,
                    TIME(b.start_datetime) as start_time,
                    TIME(b.end_datetime) as end_time,
                    b.status,
                    s.space_name,
                    st.type_name as space_type,
                    l.location_name,
                    p.status as payment_status
                FROM bookings b
                JOIN spaces s ON b.space_id = s.space_id
                JOIN space_types st ON s.space_type_id = st.space_type_id
                JOIN locations l ON s.location_id = l.location_id
                LEFT JOIN payments p ON b.booking_id = p.booking_id
                WHERE b.user_id = $1
                ORDER BY b.created_at DESC
                LIMIT 5
            `;

            const recentBookings = await pool.query(recentBookingsQuery, [userId]);

            // 6. Top location preferite
            const topLocationsQuery = `
                SELECT 
                    l.location_name,
                    l.city,
                    COUNT(*) as booking_count
                FROM bookings b
                JOIN spaces s ON b.space_id = s.space_id
                JOIN locations l ON s.location_id = l.location_id
                WHERE b.user_id = $1
                GROUP BY l.location_id, l.location_name, l.city
                ORDER BY booking_count DESC
                LIMIT 3
            `;

            const topLocations = await pool.query(topLocationsQuery, [userId]);

            // 7. Top space types preferiti
            const topSpaceTypesQuery = `
                SELECT 
                    st.type_name,
                    COUNT(*) as booking_count
                FROM bookings b
                JOIN spaces s ON b.space_id = s.space_id
                JOIN space_types st ON s.space_type_id = st.space_type_id
                WHERE b.user_id = $1
                GROUP BY st.space_type_id, st.type_name
                ORDER BY booking_count DESC
                LIMIT 3
            `;

            const topSpaceTypes = await pool.query(topSpaceTypesQuery, [userId]);

            return {
                user: {
                    user_id: user.user_id,
                    name: user.name,
                    surname: user.surname,
                    email: user.email,
                    role: user.role,
                    created_at: user.created_at
                },
                statistics: {
                    total_bookings: parseInt(stats.total_bookings || 0),
                    completed_bookings: parseInt(stats.completed_bookings || 0),
                    confirmed_bookings: parseInt(stats.confirmed_bookings || 0),
                    cancelled_bookings: parseInt(stats.cancelled_bookings || 0),
                    total_spent: parseFloat(stats.total_spent || 0),
                    total_hours_booked: parseFloat(stats.total_hours_booked || 0),
                    locations_visited: parseInt(stats.locations_visited || 0),
                    space_types_used: parseInt(stats.space_types_used || 0)
                },
                bookings: {
                    all: bookingsResult.rows,
                    upcoming: upcomingBookings.rows,
                    recent: recentBookings.rows,
                    total: bookingsResult.rows.length
                },
                preferences: {
                    top_locations: topLocations.rows,
                    top_space_types: topSpaceTypes.rows
                }
            };

        } catch (error) {
            if (error instanceof AppError) throw error;
            throw AppError.internal('Errore durante il recupero dashboard utente', error);
        }
    }

    /**
     * Ottieni dashboard completa per manager
     * @param {number} managerId - ID del manager
     * @returns {Promise<Object>} - Dati dashboard del manager
     */
    static async getManagerDashboard(managerId) {
        try {
            // 1. Informazioni personali del manager
            const manager = await this.findById(managerId);
            if (!manager) {
                throw AppError.notFound('Manager non trovato');
            }

            if (manager.role !== 'manager' && manager.role !== 'admin') {
                throw AppError.forbidden('Accesso riservato ai manager');
            }

            // 2. Location gestite dal manager
            const locationsQuery = `
                SELECT 
                    l.location_id,
                    l.location_name,
                    l.address,
                    l.city,
                    l.description,
                    COUNT(DISTINCT s.space_id) as total_spaces,
                    COUNT(DISTINCT CASE WHEN b.status = 'confirmed' THEN b.booking_id END) as active_bookings,
                    COUNT(DISTINCT b.user_id) as unique_customers
                FROM locations l
                LEFT JOIN spaces s ON l.location_id = s.location_id
                LEFT JOIN bookings b ON s.space_id = b.space_id AND DATE(b.start_datetime) >= CURRENT_DATE
                WHERE l.manager_id = $1
                GROUP BY l.location_id, l.location_name, l.address, l.city, l.description
                ORDER BY l.location_name
            `;

            const locations = await pool.query(locationsQuery, [managerId]);

            // 3. Tutte le prenotazioni per le location gestite con dati utente
            const bookingsQuery = `
                SELECT 
                    b.booking_id,
                    DATE(b.start_datetime) as booking_date,
                    TIME(b.start_datetime) as start_time,
                    TIME(b.end_datetime) as end_time,
                    b.total_hours,
                    b.total_price,
                    b.status,
                    b.created_at,
                    u.user_id,
                    u.name as customer_name,
                    u.surname as customer_surname,
                    u.email as customer_email,
                    s.space_id,
                    s.space_name,
                    s.capacity,
                    st.type_name as space_type,
                    l.location_id,
                    l.location_name,
                    l.city,
                    p.payment_id,
                    p.amount as payment_amount,
                    p.payment_method,
                    p.status as payment_status,
                    p.payment_date,
                    p.transaction_id
                FROM bookings b
                JOIN users u ON b.user_id = u.user_id
                JOIN spaces s ON b.space_id = s.space_id
                JOIN space_types st ON s.space_type_id = st.space_type_id
                JOIN locations l ON s.location_id = l.location_id
                LEFT JOIN payments p ON b.booking_id = p.booking_id
                WHERE l.manager_id = $1
                ORDER BY b.created_at DESC
            `;

            const allBookings = await pool.query(bookingsQuery, [managerId]);

            // 4. Statistiche generali per le location gestite
            const statsQuery = `
                SELECT 
                    COUNT(DISTINCT b.booking_id) as total_bookings,
                    COUNT(DISTINCT CASE WHEN b.status = 'completed' THEN b.booking_id END) as completed_bookings,
                    COUNT(DISTINCT CASE WHEN b.status = 'confirmed' THEN b.booking_id END) as confirmed_bookings,
                    COUNT(DISTINCT CASE WHEN b.status = 'cancelled' THEN b.booking_id END) as cancelled_bookings,
                    COUNT(DISTINCT CASE WHEN b.status = 'pending' THEN b.booking_id END) as pending_bookings,
                    COALESCE(SUM(CASE WHEN p.status = 'completed' THEN p.amount END), 0) as total_revenue,
                    COALESCE(SUM(b.total_hours), 0) as total_hours_booked,
                    COUNT(DISTINCT b.user_id) as unique_customers,
                    COUNT(DISTINCT s.space_id) as spaces_used,
                    COUNT(DISTINCT l.location_id) as locations_managed
                FROM bookings b
                JOIN spaces s ON b.space_id = s.space_id
                JOIN locations l ON s.location_id = l.location_id
                LEFT JOIN payments p ON b.booking_id = p.booking_id
                WHERE l.manager_id = $1
            `;

            const statsResult = await pool.query(statsQuery, [managerId]);
            const stats = statsResult.rows[0] || {};

            // 5. Prenotazioni future (confirmed e pending)
            const upcomingBookingsQuery = `
                SELECT 
                    b.booking_id,
                    DATE(b.start_datetime) as booking_date,
                    TIME(b.start_datetime) as start_time,
                    TIME(b.end_datetime) as end_time,
                    b.status,
                    u.name as customer_name,
                    u.surname as customer_surname,
                    u.email as customer_email,
                    s.space_name,
                    st.type_name as space_type,
                    l.location_name,
                    p.status as payment_status
                FROM bookings b
                JOIN users u ON b.user_id = u.user_id
                JOIN spaces s ON b.space_id = s.space_id
                JOIN space_types st ON s.space_type_id = st.space_type_id
                JOIN locations l ON s.location_id = l.location_id
                LEFT JOIN payments p ON b.booking_id = p.booking_id
                WHERE l.manager_id = $1 
                AND b.status IN ('confirmed', 'pending')
                AND b.start_datetime > CURRENT_TIMESTAMP
                ORDER BY b.start_datetime ASC
                LIMIT 10
            `;

            const upcomingBookings = await pool.query(upcomingBookingsQuery, [managerId]);

            // 6. Prenotazioni recenti (ultime 10)
            const recentBookingsQuery = `
                SELECT 
                    b.booking_id,
                    DATE(b.start_datetime) as booking_date,
                    TIME(b.start_datetime) as start_time,
                    TIME(b.end_datetime) as end_time,
                    b.status,
                    b.created_at,
                    u.name as customer_name,
                    u.surname as customer_surname,
                    u.email as customer_email,
                    s.space_name,
                    st.type_name as space_type,
                    l.location_name,
                    p.status as payment_status,
                    p.payment_method
                FROM bookings b
                JOIN users u ON b.user_id = u.user_id
                JOIN spaces s ON b.space_id = s.space_id
                JOIN space_types st ON s.space_type_id = st.space_type_id
                JOIN locations l ON s.location_id = l.location_id
                LEFT JOIN payments p ON b.booking_id = p.booking_id
                WHERE l.manager_id = $1
                ORDER BY b.created_at DESC
                LIMIT 10
            `;

            const recentBookings = await pool.query(recentBookingsQuery, [managerId]);

            // 7. Top customers (utenti con più prenotazioni)
            const topCustomersQuery = `
                SELECT 
                    u.user_id,
                    u.name,
                    u.surname,
                    u.email,
                    COUNT(b.booking_id) as total_bookings,
                    COALESCE(SUM(CASE WHEN p.status = 'completed' THEN p.amount END), 0) as total_spent,
                    MAX(b.created_at) as last_booking_date
                FROM bookings b
                JOIN users u ON b.user_id = u.user_id
                JOIN spaces s ON b.space_id = s.space_id
                JOIN locations l ON s.location_id = l.location_id
                LEFT JOIN payments p ON b.booking_id = p.booking_id
                WHERE l.manager_id = $1
                GROUP BY u.user_id, u.name, u.surname, u.email
                ORDER BY total_bookings DESC, total_spent DESC
                LIMIT 5
            `;

            const topCustomers = await pool.query(topCustomersQuery, [managerId]);

            // 8. Performance per location
            const locationPerformanceQuery = `
                SELECT 
                    l.location_id,
                    l.location_name,
                    l.city,
                    COUNT(b.booking_id) as total_bookings,
                    COALESCE(SUM(CASE WHEN p.status = 'completed' THEN p.amount END), 0) as revenue,
                    COUNT(DISTINCT b.user_id) as unique_customers,
                    AVG(b.total_hours) as avg_booking_hours
                FROM locations l
                LEFT JOIN spaces s ON l.location_id = s.location_id
                LEFT JOIN bookings b ON s.space_id = b.space_id
                LEFT JOIN payments p ON b.booking_id = p.booking_id
                WHERE l.manager_id = $1
                GROUP BY l.location_id, l.location_name, l.city
                ORDER BY revenue DESC, total_bookings DESC
            `;

            const locationPerformance = await pool.query(locationPerformanceQuery, [managerId]);

            // 9. Statistiche sui pagamenti
            const paymentsStatsQuery = `
                SELECT 
                    p.payment_method,
                    COUNT(*) as payment_count,
                    SUM(p.amount) as total_amount,
                    COUNT(CASE WHEN p.status = 'completed' THEN 1 END) as completed_count,
                    COUNT(CASE WHEN p.status = 'failed' THEN 1 END) as failed_count,
                    COUNT(CASE WHEN p.status = 'refunded' THEN 1 END) as refunded_count
                FROM payments p
                JOIN bookings b ON p.booking_id = b.booking_id
                JOIN spaces s ON b.space_id = s.space_id
                JOIN locations l ON s.location_id = l.location_id
                WHERE l.manager_id = $1
                GROUP BY p.payment_method
                ORDER BY total_amount DESC
            `;

            const paymentStats = await pool.query(paymentsStatsQuery, [managerId]);

            return {
                manager: {
                    user_id: manager.user_id,
                    name: manager.name,
                    surname: manager.surname,
                    email: manager.email,
                    role: manager.role,
                    created_at: manager.created_at
                },
                locations: locations.rows,
                statistics: {
                    total_bookings: parseInt(stats.total_bookings || 0),
                    completed_bookings: parseInt(stats.completed_bookings || 0),
                    confirmed_bookings: parseInt(stats.confirmed_bookings || 0),
                    cancelled_bookings: parseInt(stats.cancelled_bookings || 0),
                    pending_bookings: parseInt(stats.pending_bookings || 0),
                    total_revenue: parseFloat(stats.total_revenue || 0),
                    total_hours_booked: parseFloat(stats.total_hours_booked || 0),
                    unique_customers: parseInt(stats.unique_customers || 0),
                    spaces_used: parseInt(stats.spaces_used || 0),
                    locations_managed: parseInt(stats.locations_managed || 0)
                },
                bookings: {
                    all: allBookings.rows,
                    upcoming: upcomingBookings.rows,
                    recent: recentBookings.rows,
                    total: allBookings.rows.length
                },
                customers: {
                    top: topCustomers.rows,
                    total_unique: parseInt(stats.unique_customers || 0)
                },
                performance: {
                    by_location: locationPerformance.rows,
                    payment_methods: paymentStats.rows
                }
            };

        } catch (error) {
            if (error instanceof AppError) throw error;
            throw AppError.internal('Errore durante il recupero dashboard manager', error);
        }
    }

    /**
     * Validazione dati utente
     * @param {Object} userData - Dati da validare
     * @throws {AppError} - Se validazione fallisce
     */
    static validateUserData({ name, surname, email, password }) {
        const errors = [];

        if (!name || name.trim().length < 2) {
            errors.push('Nome deve essere di almeno 2 caratteri');
        }

        if (!surname || surname.trim().length < 2) {
            errors.push('Cognome deve essere di almeno 2 caratteri');
        }

        if (!email) {
            errors.push('Email è obbligatoria');
        } else {
            this.validateEmail(email);
        }

        if (!password) {
            errors.push('Password è obbligatoria');
        } else {
            this.validatePassword(password);
        }

        if (errors.length > 0) {
            throw AppError.badRequest('Dati non validi', { errors });
        }
    }

    /**
     * Validazione email
     * @param {string} email - Email da validare
     * @throws {AppError} - Se email non valida
     */
    static validateEmail(email) {
        const emailRegex = /^[A-Za-z0-9._%+-]+@[A-Za-z0-9.-]+\.[A-Za-z]{2,}$/;
        if (!emailRegex.test(email)) {
            throw AppError.badRequest('Formato email non valido');
        }
    }

    /**
     * Validazione password
     * @param {string} password - Password da validare
     * @throws {AppError} - Se password non valida
     */
    static validatePassword(password) {
        if (password.length < 8) {
            throw AppError.badRequest('Password deve essere di almeno 8 caratteri');
        }

        // Password policy: almeno una maiuscola, una minuscola, un numero
        const hasUpperCase = /[A-Z]/.test(password);
        const hasLowerCase = /[a-z]/.test(password);
        const hasNumbers = /\d/.test(password);

        if (!hasUpperCase || !hasLowerCase || !hasNumbers) {
            throw AppError.badRequest('Password deve contenere almeno una maiuscola, una minuscola e un numero');
        }
    }

    /**
     * Serializza utente per response (rimuove dati sensibili)
     * @returns {Object} - Dati utente sicuri
     */
    toJSON() {
        return {
            id: this.user_id,
            name: this.name,
            surname: this.surname,
            email: this.email,
            role: this.role,
            created_at: this.created_at,
            is_password_reset_required: this.is_password_reset_required,
            manager_request_pending: this.manager_request_pending,
            manager_request_date: this.manager_request_date
        };
    }

    /**
     * Verifica se utente ha ruolo specifico
     * @param {string} role - Ruolo da verificare
     * @returns {boolean} - True se utente ha il ruolo
     */
    hasRole(role) {
        return this.role === role;
    }

    /**
     * Verifica se utente ha uno dei ruoli specificati
     * @param {string[]} roles - Ruoli da verificare
     * @returns {boolean} - True se utente ha almeno uno dei ruoli
     */
    hasAnyRole(roles) {
        return roles.includes(this.role);
    }
}

module.exports = User;<|MERGE_RESOLUTION|>--- conflicted
+++ resolved
@@ -16,11 +16,8 @@
         this.temp_password_hash = userData.temp_password_hash;
         this.temp_password_expires_at = userData.temp_password_expires_at;
         this.fcm_token = userData.fcm_token;
-<<<<<<< HEAD
-=======
         this.manager_request_pending = userData.manager_request_pending || false;
         this.manager_request_date = userData.manager_request_date;
->>>>>>> e51358b6
     }
 
     /**
@@ -113,11 +110,7 @@
     static async searchByEmail(emailPattern, limit = 10) {
         try {
             const result = await pool.query(
-<<<<<<< HEAD
-                `SELECT user_id, name, surname, email, role, created_at
-=======
                 `SELECT user_id, name, surname, email, role, created_at, manager_request_pending, manager_request_date
->>>>>>> e51358b6
                  FROM users 
                  WHERE LOWER(email) LIKE LOWER($1)
                  ORDER BY email
@@ -131,13 +124,9 @@
                 surname: row.surname,
                 email: row.email,
                 role: row.role,
-<<<<<<< HEAD
-                created_at: row.created_at
-=======
                 created_at: row.created_at,
                 manager_request_pending: row.manager_request_pending,
                 manager_request_date: row.manager_request_date
->>>>>>> e51358b6
             }));
         } catch (error) {
             throw AppError.internal('Errore durante la ricerca utenti per email', error);
