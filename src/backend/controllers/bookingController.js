--- conflicted
+++ resolved
@@ -283,32 +283,3 @@
     });
 });
 
-<<<<<<< HEAD
-exports.getBookingsBySpaceId = catchAsync(async (req, res, next) => {
-    const spaceId = req.params.id;
-
-    const query = `
-        SELECT
-            b.booking_id,
-            u.name || ' ' || u.surname AS user,
-            b.booking_date,
-            b.start_time,
-            b.end_time,
-            b.total_hours,
-            b.total_price,
-            b.status
-        FROM bookings b
-        JOIN users u ON b.user_id = u.user_id
-        WHERE b.space_id = $1
-        ORDER BY b.booking_date DESC, b.start_time DESC;
-    `;
-
-    try {
-        const result = await pool.query(query, [spaceId]);
-        res.status(200).json(result.rows);
-    } catch (error) {
-        res.status(500).json({ error: error.message });
-    }
-});
-=======
->>>>>>> b938012f
