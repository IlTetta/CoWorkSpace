const SpaceService = require('../services/SpaceService');
const catchAsync = require('../utils/catchAsync');
const AppError = require('../utils/AppError');
const ApiResponse = require('../utils/apiResponse');

/**
 * Controller per la gestione degli spazi
 * Segue il pattern Model-Service-Controller con logica centralizzata nel SpaceService
 */

// ============================================================================
// PUBLIC ENDPOINTS - Accessibili senza autenticazione
// ============================================================================

/**
 * GET /api/spaces - Lista di tutti gli spazi (pubblico)
 */
const getSpaces = catchAsync(async (req, res) => {
  const spaces = await SpaceService.getSpaces(req.query, null);
  
  return ApiResponse.list(res, spaces, 'Spazi recuperati con successo', req.query);
});

/**
 * GET /api/spaces/:id - Dettagli di uno spazio specifico (pubblico)
 */
const getSpaceById = catchAsync(async (req, res) => {
  const { space_id } = req.params;
  const space = await SpaceService.getSpaceDetails(space_id, null);
  
  return ApiResponse.success(res, 200, 'Spazio recuperato con successo', { space });
});

/**
 * GET /api/spaces/search/available - Ricerca spazi disponibili (pubblico)
 */
const searchAvailableSpaces = catchAsync(async (req, res) => {
  const spaces = await SpaceService.searchAvailableSpaces(req.query);
  
  return ApiResponse.list(res, spaces, 'Spazi disponibili recuperati con successo', req.query);
});

/**
 * POST /api/spaces/availability/check - Verifica disponibilità di uno spazio (pubblico)
 */
const checkSpaceAvailability = catchAsync(async (req, res) => {
  const { space_id, startDateTime, endDateTime } = req.body;
  
  if (!space_id || !startDateTime || !endDateTime) {
    throw AppError.badRequest('ID spazio, data/ora di inizio e fine sono obbligatori');
  }
  
  const availability = await SpaceService.checkSpaceAvailability(space_id, startDateTime, endDateTime);
  
  return ApiResponse.success(res, 200, 'Disponibilità verificata con successo', { availability });
});

/**
 * POST /api/spaces/pricing/calculate - Calcola il prezzo per una prenotazione (pubblico)
 */
const calculateBookingPrice = catchAsync(async (req, res) => {
  const { space_id, startDateTime, endDateTime, additionalServices = [] } = req.body;
  
  if (!space_id || !startDateTime || !endDateTime) {
    throw AppError.badRequest('ID spazio, data/ora di inizio e fine sono obbligatori');
  }
  
  const pricing = await SpaceService.calculateBookingPrice(space_id, startDateTime, endDateTime);
  
  return ApiResponse.success(res, 200, 'Prezzo calcolato con successo', { pricing });
});

// ============================================================================
// PROTECTED ENDPOINTS - Richiedono autenticazione
// ============================================================================

/**
 * POST /api/spaces - Crea un nuovo spazio (autenticato)
 */
const createSpace = catchAsync(async (req, res) => {
  const user = req.user;
  const spaceData = req.body;
  
  const space = await SpaceService.createSpace(spaceData, user);
  
  return ApiResponse.created(res, 'Spazio creato con successo', { space });
});

/**
 * PUT /api/spaces/:id - Aggiorna uno spazio esistente (autenticato)
 */
const updateSpace = catchAsync(async (req, res) => {
  const user = req.user;
  const { space_id } = req.params;
  const updateData = req.body;
  
  const space = await SpaceService.updateSpace(space_id, updateData, user);
  
  return ApiResponse.updated(res, { space }, 'Spazio aggiornato con successo');
});

/**
 * DELETE /api/spaces/:id - Elimina uno spazio (autenticato)
 */
const deleteSpace = catchAsync(async (req, res) => {
  const user = req.user;
  const { space_id } = req.params;
  
  await SpaceService.deleteSpace(space_id, user);
  
  return ApiResponse.deleted(res, 'Spazio eliminato con successo');
});

/**
 * GET /api/spaces/user/owned - Lista degli spazi posseduti dall'utente (autenticato)
 */
const getUserOwnedSpaces = catchAsync(async (req, res) => {
  const user = req.user;
  const spaces = await SpaceService.getSpacesByLocation(req.query.location_id, user);
  
  return ApiResponse.list(res, spaces, 'Spazi posseduti recuperati con successo');
});

// ============================================================================
// MANAGER ENDPOINTS - Richiedono ruolo manager/admin
// ============================================================================

/**
 * GET /api/spaces/dashboard/manager - Dashboard per manager (manager/admin)
 */
const getManagerDashboard = catchAsync(async (req, res) => {
  const user = req.user;
  const dashboard = await SpaceService.getSpacesDashboard(user);
  
  return ApiResponse.success(res, 200, 'Dashboard recuperata con successo', { dashboard });
});

// Per le funzioni non ancora implementate nel service, creo placeholder
const getManagerStatistics = catchAsync(async (req, res) => {
  return ApiResponse.error(res, 501, 'Funzionalità non ancora implementata', 'NOT_IMPLEMENTED');
});

<<<<<<< HEAD
// Middleware per ottenere tutti gli spazi, con filtri opzionali.
exports.getAllSpaces = catchAsync(async (req, res, next) => {
    // Estrae i parametri di filtro 'location_id' e 'space_type_id' dalla query string (es. ?location_id=1).
    const { location_id, space_type_id } = req.query;

    // Query di base per recuperare gli spazi, unendoli con le tabelle `locations` e `space_types`
    // per ottenere nomi descrittivi invece dei soli ID.
    let query = 'SELECT s.*, l.location_name, st.type_name FROM spaces s JOIN locations l ON s.location_id = l.location_id JOIN space_types st ON s.space_type_id = st.space_type_id';

    // Array per costruire dinamicamente la clausola `WHERE` e i parametri della query.
    const queryParams = [];
    const conditions = [];
    let queryIndex = 1;

    // Se `location_id` è presente, aggiunge una condizione e il parametro.
    if (location_id) {
        conditions.push(`s.location_id = $${queryIndex++}`);
        queryParams.push(location_id);
    }
    // Se `space_type_id` è presente, aggiunge una condizione e il parametro.
    if (space_type_id) {
        conditions.push(`s.space_type_id = $${queryIndex++}`);
        queryParams.push(space_type_id);
    }

    // Costruisce la query finale aggiungendo la clausola `WHERE` se ci sono condizioni.
    if (conditions.length > 0) {
        query += ' WHERE ' + conditions.join(' AND ');
    }

    // Esegue la query.
    const result = await pool.query(query, queryParams);

    // Invia una risposta di successo con lo stato 200, il numero di risultati e i dati degli spazi.
    res.status(200).json({
        status: 'success',
        results: result.rows.length,
        data: {
            spaces: result.rows
        }
    });
});

// Middleware per ottenere i dettagli di un singolo spazio tramite il suo ID.
exports.getSpaceById = catchAsync(async (req, res, next) => {
    // Estrae l'ID dai parametri della URL.
    const { id } = req.params;

    // Query per recuperare lo spazio, unendo le tabelle per avere tutti i dettagli.
    const query = `
        SELECT s.*, l.location_name, st.type_name
        FROM spaces s
        JOIN locations l ON s.location_id = l.location_id
        JOIN space_types st ON s.space_type_id = st.space_type_id
        WHERE s.space_id = $1
    `;
    const result = await pool.query(query, [id]);

    // Se non viene trovata nessuna riga, lo spazio non esiste.
    if (result.rows.length === 0) {
        return res.status(404).json({
            status: 'fail',
            message: 'Spazio non trovato'
        });
    }

    // Invia una risposta di successo con i dati dello spazio.
    res.status(200).json({
        status: 'success',
        data: {
            space: result.rows[0]
        }
    });
=======
const bulkUpdateSpaceStatus = catchAsync(async (req, res) => {
  return ApiResponse.error(res, 501, 'Funzionalità non ancora implementata', 'NOT_IMPLEMENTED');
});

const getAdminSpacesList = catchAsync(async (req, res) => {
  return ApiResponse.error(res, 501, 'Funzionalità non ancora implementata', 'NOT_IMPLEMENTED');
>>>>>>> b938012f
});

const getAdminDashboard = catchAsync(async (req, res) => {
  return ApiResponse.error(res, 501, 'Funzionalità non ancora implementata', 'NOT_IMPLEMENTED');
});

<<<<<<< HEAD
// Middleware per aggiornare i dati di uno spazio esistente.
exports.updateSpace = catchAsync(async (req, res, next) => {
    // Estrae l'ID dai parametri della URL e i campi da aggiornare dal corpo della richiesta.
    const { id } = req.params;
    const { location_id, space_type_id, space_name, description, capacity, price_per_hour, price_per_day } = req.body;

    // Array per costruire la query di aggiornamento dinamicamente.
    const updateFields = [];
    const queryParams = [id]; // L'ID dello spazio è sempre il primo parametro.
    let queryIndex = 2; // Inizia l'indice per i placeholder dei parametri da $2.

    // Aggiunge i campi da aggiornare solo se sono forniti nel corpo della richiesta.
    // Per ogni campo che è una chiave esterna, viene eseguita una validazione prima di aggiungerlo alla query.
    if (location_id) {
        const locationExists = await pool.query('SELECT 1 FROM locations WHERE location_id = $1', [location_id]);
        if (locationExists.rows.length === 0) {
            return res.status(400).json({ message: 'Location ID non valida.' });
        }
        updateFields.push(`location_id = $${queryIndex++}`);
        queryParams.push(location_id);
    }
    if (space_type_id) {
        const spaceTypeExists = await pool.query('SELECT 1 FROM space_types WHERE space_type_id = $1', [space_type_id]);
        if (spaceTypeExists.rows.length === 0) {
            return res.status(400).json({ message: 'Space Type ID non valido.' });
        }
        updateFields.push(`space_type_id = $${queryIndex++}`);
        queryParams.push(space_type_id);
    }
    if (space_name) {
        updateFields.push(`space_name = $${queryIndex++}`);
        queryParams.push(space_name);
    }
    if (description !== undefined) {
        updateFields.push(`description = $${queryIndex++}`);
        queryParams.push(description);
    }
    if (capacity !== undefined) {
        updateFields.push(`capacity = $${queryIndex++}`);
        queryParams.push(capacity);
    }
    if (price_per_hour !== undefined) {
        updateFields.push(`price_per_hour = $${queryIndex++}`);
        queryParams.push(price_per_hour);
    }
    if (price_per_day !== undefined) {
        updateFields.push(`price_per_day = $${queryIndex++}`);
        queryParams.push(price_per_day);
    }

    // Se non sono stati forniti campi da aggiornare, invia un errore 400.
    if (updateFields.length === 0) {
        return res.status(400).json({ message: 'Nessun campo valido fornito per l\'aggiornamento.' });
    }

    // Costruisce ed esegue la query di aggiornamento.
    const query = `UPDATE spaces SET ${updateFields.join(', ')} WHERE space_id = $1 RETURNING *`;
    const result = await pool.query(query, queryParams);

    // Se nessuna riga è stata aggiornata, lo spazio non è stato trovato.
    if (result.rows.length === 0) {
        return res.status(404).json({
            status: 'fail',
            message: 'Spazio non trovato'
        });
    }

    // Invia una risposta di successo con i dati aggiornati.
    res.status(200).json({
        status: 'success',
        data: {
            space: result.rows[0]
        }
    });
});

// Middleware per eliminare uno spazio esistente.
exports.deleteSpace = catchAsync(async (req, res, next) => {
    // Estrae l'ID dai parametri della URL.
    const { id } = req.params;

    // Esegue la query DELETE.
    const result = await pool.query('DELETE FROM spaces WHERE space_id = $1 RETURNING *', [id]);

    // Se non viene eliminata alcuna riga, lo spazio non è stato trovato.
    if (result.rows.length === 0) {
        return res.status(404).json({
            status: 'fail',
            message: 'Spazio non trovato'
        });
    }

    // Invia una risposta con stato 204 (No Content), poiché non c'è un corpo da restituire.
    res.status(204).json({
        status: 'success',
        data: null
    });
});

// Middleware per ottenere una lista di spazi con filtri opzionali.
exports.getSpaceList = catchAsync(async (req, res, next) => {
    const { space_type, city, asc } = req.query;
    const order = asc === 'false' ? 'DESC' : 'ASC';

    const query = `
        SELECT 
            s.space_name,
            st.type_name,
            l.city,
            l.address
        FROM spaces s
        JOIN space_types st ON s.space_type_id = st.space_type_id
        JOIN locations l ON s.location_id = l.location_id
        WHERE ($1::text IS NULL OR st.type_name = $1)
          AND ($2::text IS NULL OR l.city = $2)
        ORDER BY s.space_name ${order};
    `;

    try {
        const result = await pool.query(query, [space_type || null, city || null]);
        res.status(200).json(result.rows);
    } catch (error) {
        res.status(500).json({ error: error.message });
    }
});

// Middleware per ottenere i dettagli di uno spazio specifico.
exports.getSpaceDetails = catchAsync(async (req, res, next) => {
    const spaceId = req.params.id;

    const query = `
        SELECT 
            s.space_id,
            s.space_name,
            s.description AS space_description,
            s.capacity,
            s.price_per_hour,
            s.price_per_day,
            st.type_name AS space_type,
            l.location_name AS location_name,
            l.city AS location_city,
            l.description AS location_description,
        FROM spaces s
        JOIN space_types st ON s.space_type_id = st.space_type_id
        JOIN locations l ON s.location_id = l.location_id
        WHERE s.space_id = $1;
    `;

    try {
        const result = await pool.query(query, [spaceId]);
        if (result.rows.length === 0) {
            return res.status(404).json({ message: 'Spazio non trovato' });
        }
        res.status(200).json(result.rows[0]);
    } catch (error) {
        res.status(500).json({ error: error.message });
    }
});
=======
const bulkAssignSpacesToLocation = catchAsync(async (req, res) => {
  return ApiResponse.error(res, 501, 'Funzionalità non ancora implementata', 'NOT_IMPLEMENTED');
});

module.exports = {
  // Public endpoints
  getSpaces,
  getSpaceById,
  searchAvailableSpaces,
  checkSpaceAvailability,
  calculateBookingPrice,
  
  // Protected endpoints
  createSpace,
  updateSpace,
  deleteSpace,
  getUserOwnedSpaces,
  
  // Manager endpoints
  getManagerDashboard,
  getManagerStatistics,
  bulkUpdateSpaceStatus,
  
  // Admin endpoints
  getAdminSpacesList,
  getAdminDashboard,
  bulkAssignSpacesToLocation
};
>>>>>>> b938012f
<|MERGE_RESOLUTION|>--- conflicted
+++ resolved
@@ -140,254 +140,18 @@
   return ApiResponse.error(res, 501, 'Funzionalità non ancora implementata', 'NOT_IMPLEMENTED');
 });
 
-<<<<<<< HEAD
-// Middleware per ottenere tutti gli spazi, con filtri opzionali.
-exports.getAllSpaces = catchAsync(async (req, res, next) => {
-    // Estrae i parametri di filtro 'location_id' e 'space_type_id' dalla query string (es. ?location_id=1).
-    const { location_id, space_type_id } = req.query;
-
-    // Query di base per recuperare gli spazi, unendoli con le tabelle `locations` e `space_types`
-    // per ottenere nomi descrittivi invece dei soli ID.
-    let query = 'SELECT s.*, l.location_name, st.type_name FROM spaces s JOIN locations l ON s.location_id = l.location_id JOIN space_types st ON s.space_type_id = st.space_type_id';
-
-    // Array per costruire dinamicamente la clausola `WHERE` e i parametri della query.
-    const queryParams = [];
-    const conditions = [];
-    let queryIndex = 1;
-
-    // Se `location_id` è presente, aggiunge una condizione e il parametro.
-    if (location_id) {
-        conditions.push(`s.location_id = $${queryIndex++}`);
-        queryParams.push(location_id);
-    }
-    // Se `space_type_id` è presente, aggiunge una condizione e il parametro.
-    if (space_type_id) {
-        conditions.push(`s.space_type_id = $${queryIndex++}`);
-        queryParams.push(space_type_id);
-    }
-
-    // Costruisce la query finale aggiungendo la clausola `WHERE` se ci sono condizioni.
-    if (conditions.length > 0) {
-        query += ' WHERE ' + conditions.join(' AND ');
-    }
-
-    // Esegue la query.
-    const result = await pool.query(query, queryParams);
-
-    // Invia una risposta di successo con lo stato 200, il numero di risultati e i dati degli spazi.
-    res.status(200).json({
-        status: 'success',
-        results: result.rows.length,
-        data: {
-            spaces: result.rows
-        }
-    });
-});
-
-// Middleware per ottenere i dettagli di un singolo spazio tramite il suo ID.
-exports.getSpaceById = catchAsync(async (req, res, next) => {
-    // Estrae l'ID dai parametri della URL.
-    const { id } = req.params;
-
-    // Query per recuperare lo spazio, unendo le tabelle per avere tutti i dettagli.
-    const query = `
-        SELECT s.*, l.location_name, st.type_name
-        FROM spaces s
-        JOIN locations l ON s.location_id = l.location_id
-        JOIN space_types st ON s.space_type_id = st.space_type_id
-        WHERE s.space_id = $1
-    `;
-    const result = await pool.query(query, [id]);
-
-    // Se non viene trovata nessuna riga, lo spazio non esiste.
-    if (result.rows.length === 0) {
-        return res.status(404).json({
-            status: 'fail',
-            message: 'Spazio non trovato'
-        });
-    }
-
-    // Invia una risposta di successo con i dati dello spazio.
-    res.status(200).json({
-        status: 'success',
-        data: {
-            space: result.rows[0]
-        }
-    });
-=======
 const bulkUpdateSpaceStatus = catchAsync(async (req, res) => {
   return ApiResponse.error(res, 501, 'Funzionalità non ancora implementata', 'NOT_IMPLEMENTED');
 });
 
 const getAdminSpacesList = catchAsync(async (req, res) => {
   return ApiResponse.error(res, 501, 'Funzionalità non ancora implementata', 'NOT_IMPLEMENTED');
->>>>>>> b938012f
 });
 
 const getAdminDashboard = catchAsync(async (req, res) => {
   return ApiResponse.error(res, 501, 'Funzionalità non ancora implementata', 'NOT_IMPLEMENTED');
 });
 
-<<<<<<< HEAD
-// Middleware per aggiornare i dati di uno spazio esistente.
-exports.updateSpace = catchAsync(async (req, res, next) => {
-    // Estrae l'ID dai parametri della URL e i campi da aggiornare dal corpo della richiesta.
-    const { id } = req.params;
-    const { location_id, space_type_id, space_name, description, capacity, price_per_hour, price_per_day } = req.body;
-
-    // Array per costruire la query di aggiornamento dinamicamente.
-    const updateFields = [];
-    const queryParams = [id]; // L'ID dello spazio è sempre il primo parametro.
-    let queryIndex = 2; // Inizia l'indice per i placeholder dei parametri da $2.
-
-    // Aggiunge i campi da aggiornare solo se sono forniti nel corpo della richiesta.
-    // Per ogni campo che è una chiave esterna, viene eseguita una validazione prima di aggiungerlo alla query.
-    if (location_id) {
-        const locationExists = await pool.query('SELECT 1 FROM locations WHERE location_id = $1', [location_id]);
-        if (locationExists.rows.length === 0) {
-            return res.status(400).json({ message: 'Location ID non valida.' });
-        }
-        updateFields.push(`location_id = $${queryIndex++}`);
-        queryParams.push(location_id);
-    }
-    if (space_type_id) {
-        const spaceTypeExists = await pool.query('SELECT 1 FROM space_types WHERE space_type_id = $1', [space_type_id]);
-        if (spaceTypeExists.rows.length === 0) {
-            return res.status(400).json({ message: 'Space Type ID non valido.' });
-        }
-        updateFields.push(`space_type_id = $${queryIndex++}`);
-        queryParams.push(space_type_id);
-    }
-    if (space_name) {
-        updateFields.push(`space_name = $${queryIndex++}`);
-        queryParams.push(space_name);
-    }
-    if (description !== undefined) {
-        updateFields.push(`description = $${queryIndex++}`);
-        queryParams.push(description);
-    }
-    if (capacity !== undefined) {
-        updateFields.push(`capacity = $${queryIndex++}`);
-        queryParams.push(capacity);
-    }
-    if (price_per_hour !== undefined) {
-        updateFields.push(`price_per_hour = $${queryIndex++}`);
-        queryParams.push(price_per_hour);
-    }
-    if (price_per_day !== undefined) {
-        updateFields.push(`price_per_day = $${queryIndex++}`);
-        queryParams.push(price_per_day);
-    }
-
-    // Se non sono stati forniti campi da aggiornare, invia un errore 400.
-    if (updateFields.length === 0) {
-        return res.status(400).json({ message: 'Nessun campo valido fornito per l\'aggiornamento.' });
-    }
-
-    // Costruisce ed esegue la query di aggiornamento.
-    const query = `UPDATE spaces SET ${updateFields.join(', ')} WHERE space_id = $1 RETURNING *`;
-    const result = await pool.query(query, queryParams);
-
-    // Se nessuna riga è stata aggiornata, lo spazio non è stato trovato.
-    if (result.rows.length === 0) {
-        return res.status(404).json({
-            status: 'fail',
-            message: 'Spazio non trovato'
-        });
-    }
-
-    // Invia una risposta di successo con i dati aggiornati.
-    res.status(200).json({
-        status: 'success',
-        data: {
-            space: result.rows[0]
-        }
-    });
-});
-
-// Middleware per eliminare uno spazio esistente.
-exports.deleteSpace = catchAsync(async (req, res, next) => {
-    // Estrae l'ID dai parametri della URL.
-    const { id } = req.params;
-
-    // Esegue la query DELETE.
-    const result = await pool.query('DELETE FROM spaces WHERE space_id = $1 RETURNING *', [id]);
-
-    // Se non viene eliminata alcuna riga, lo spazio non è stato trovato.
-    if (result.rows.length === 0) {
-        return res.status(404).json({
-            status: 'fail',
-            message: 'Spazio non trovato'
-        });
-    }
-
-    // Invia una risposta con stato 204 (No Content), poiché non c'è un corpo da restituire.
-    res.status(204).json({
-        status: 'success',
-        data: null
-    });
-});
-
-// Middleware per ottenere una lista di spazi con filtri opzionali.
-exports.getSpaceList = catchAsync(async (req, res, next) => {
-    const { space_type, city, asc } = req.query;
-    const order = asc === 'false' ? 'DESC' : 'ASC';
-
-    const query = `
-        SELECT 
-            s.space_name,
-            st.type_name,
-            l.city,
-            l.address
-        FROM spaces s
-        JOIN space_types st ON s.space_type_id = st.space_type_id
-        JOIN locations l ON s.location_id = l.location_id
-        WHERE ($1::text IS NULL OR st.type_name = $1)
-          AND ($2::text IS NULL OR l.city = $2)
-        ORDER BY s.space_name ${order};
-    `;
-
-    try {
-        const result = await pool.query(query, [space_type || null, city || null]);
-        res.status(200).json(result.rows);
-    } catch (error) {
-        res.status(500).json({ error: error.message });
-    }
-});
-
-// Middleware per ottenere i dettagli di uno spazio specifico.
-exports.getSpaceDetails = catchAsync(async (req, res, next) => {
-    const spaceId = req.params.id;
-
-    const query = `
-        SELECT 
-            s.space_id,
-            s.space_name,
-            s.description AS space_description,
-            s.capacity,
-            s.price_per_hour,
-            s.price_per_day,
-            st.type_name AS space_type,
-            l.location_name AS location_name,
-            l.city AS location_city,
-            l.description AS location_description,
-        FROM spaces s
-        JOIN space_types st ON s.space_type_id = st.space_type_id
-        JOIN locations l ON s.location_id = l.location_id
-        WHERE s.space_id = $1;
-    `;
-
-    try {
-        const result = await pool.query(query, [spaceId]);
-        if (result.rows.length === 0) {
-            return res.status(404).json({ message: 'Spazio non trovato' });
-        }
-        res.status(200).json(result.rows[0]);
-    } catch (error) {
-        res.status(500).json({ error: error.message });
-    }
-});
-=======
 const bulkAssignSpacesToLocation = catchAsync(async (req, res) => {
   return ApiResponse.error(res, 501, 'Funzionalità non ancora implementata', 'NOT_IMPLEMENTED');
 });
@@ -415,5 +179,4 @@
   getAdminSpacesList,
   getAdminDashboard,
   bulkAssignSpacesToLocation
-};
->>>>>>> b938012f
+};