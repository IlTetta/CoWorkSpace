--- conflicted
+++ resolved
@@ -183,40 +183,6 @@
 });
 
 /**
-<<<<<<< HEAD
- * Ottieni email di un utente per ID
- * Solo admin può accedere a questa funzione per motivi di privacy
- */
-exports.getUserEmail = catchAsync(async (req, res, next) => {
-    const userId = parseInt(req.params.user_id);
-    
-    if (!userId || userId <= 0) {
-        return next(AppError.badRequest('ID utente non valido'));
-    }
-
-    // Solo admin può recuperare email di altri utenti
-    if (req.user.role !== 'admin') {
-        return next(AppError.forbidden('Solo gli amministratori possono accedere alle email degli utenti'));
-    }
-
-    const user = await AuthService.getUserById(userId);
-    
-    if (!user) {
-        return next(AppError.notFound('Utente non trovato'));
-    }
-
-    return ApiResponse.success(res, 200, 'Email utente recuperata con successo', {
-        userId: user.user_id,
-        email: user.email,
-        name: user.name,
-        surname: user.surname,
-        role: user.role
-    });
-});
-
-/**
-=======
->>>>>>> e51358b6
  * Verifica se una email è già registrata nel sistema
  * Funzione pubblica per validazione durante registrazione
  */
@@ -235,30 +201,6 @@
     });
 });
 
-<<<<<<< HEAD
-/**
- * Cerca utenti per email (per admin)
- * Permette ricerca parziale dell'email
- */
-exports.searchUsersByEmail = catchAsync(async (req, res, next) => {
-    const { email, limit = 10 } = req.query;
-    
-    if (!email || email.length < 3) {
-        return next(AppError.badRequest('Email deve contenere almeno 3 caratteri per la ricerca'));
-    }
-
-    // Solo admin può cercare utenti per email
-    if (req.user.role !== 'admin') {
-        return next(AppError.forbidden('Solo gli amministratori possono cercare utenti per email'));
-    }
-
-    const users = await AuthService.searchUsersByEmail(email, parseInt(limit));
-
-    return ApiResponse.list(res, users, 'Ricerca utenti completata');
-});
-
-=======
->>>>>>> e51358b6
 exports.saveFcmToken = catchAsync(async (req, res, next) => {
     const { fcm_token } = req.body;
 
@@ -270,8 +212,6 @@
     await AuthService.updateFcmToken(req.user.id, fcm_token);
 
     return ApiResponse.success(res, 200, 'Token FCM salvato con successo');
-<<<<<<< HEAD
-=======
 });
 
 /**
@@ -284,5 +224,4 @@
     const dashboardData = await AuthService.getUserDashboard(userId);
 
     return ApiResponse.success(res, 200, 'Dashboard utente recuperata con successo', dashboardData);
->>>>>>> e51358b6
 });