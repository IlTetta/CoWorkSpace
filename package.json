--- conflicted
+++ resolved
@@ -36,11 +36,7 @@
     "firebase-admin": "^13.4.0",
     "helmet": "^8.1.0",
     "jsonwebtoken": "^9.0.2",
-<<<<<<< HEAD
-    "nodemailer": "^7.0.5",
-=======
     "nodemailer": "^7.0.6",
->>>>>>> e51358b6
     "path": "^0.12.7",
     "pg": "^8.16.3",
     "swagger-jsdoc": "^6.2.8",
