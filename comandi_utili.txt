npm i -D vitest --> Test runner

npm run dev --> rilancia il server ad ogni modifica dei file

<<<<<<< HEAD
npm install jsonwebtoken bcryptjs cors express dotenv pg express-validator express-rate-limit nodemailer swagger-jsdoc swagger-ui-express helmet firebase-admin path
=======
npm install jsonwebtoken bcryptjs cors express dotenv pg express-validator express-rate-limit nodemailer swagger-jsdoc swagger-ui-express helmet
>>>>>>> e51358b6
npm install -D jest supertest



server.js non richiede test unitari

controller si occupano solo di HTTP, modelli solo dei dati/SQL (repository pattern)

TODO:
10. info base + tipi sapazio


GMail coworkspace.webdev@gmail.com 
pass BM7oh1,0o9]>
AppPass (CoWorkSpace): vknf nbmg oaoh ryww

TODO:
1 - Pagina location details 
1.1 - Detail space
1.2 - Prenotazione space con calendario
1.3 - Pagina pagamento
2 - Dashboard utente (dettagli utente, storico prenotazioni, storico pagamenti, pagamenti in pending)
3 - Pagina Manager
3.1 - Gestione location/space/servizi (CRUD)
3.2 - dashboard manager (dettagli manager, storico prenotazioni, storico pagamenti, pagamenti in pending, CRUD location/space/servizi, ...)
4 - Sezione admin<|MERGE_RESOLUTION|>--- conflicted
+++ resolved
@@ -2,11 +2,7 @@
 
 npm run dev --> rilancia il server ad ogni modifica dei file
 
-<<<<<<< HEAD
 npm install jsonwebtoken bcryptjs cors express dotenv pg express-validator express-rate-limit nodemailer swagger-jsdoc swagger-ui-express helmet firebase-admin path
-=======
-npm install jsonwebtoken bcryptjs cors express dotenv pg express-validator express-rate-limit nodemailer swagger-jsdoc swagger-ui-express helmet
->>>>>>> e51358b6
 npm install -D jest supertest
 
 
